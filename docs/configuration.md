# Advanced configuration

TorchServe is meant to be easy to use. The default settings form TorchServe should be sufficient for most use cases.
If you want to customize TorchServe, the configuration options described in this topic are available.

There are three ways to configure TorchServe. In order of priority, the are:

1. Environment variables
2. Command line arguments
3. Configuration file

For example, the value of an environment variable overrides both command line arguments and
a property in the configuration file. The value of a command line argument overrides
a value in the configuration file.

## Environment variables

You can change TorchServe behavior by setting the following environment variables:

* JAVA_HOME
* PYTHONPATH
* TS_CONFIG_FILE
* LOG_LOCATION
* METRICS_LOCATION

**Note:** Environment variables have higher priority than command line or config.properties.
The value of an environment variable overrides other property values.

## Command line parameters

Customize TorchServe behavior by using the following command line arguments when you call `torchserve`:

* **--ts-config** TorchServe loads the specified configuration file if `TS_CONFIG_FILE` environment variable is not set
* **--model-store** Overrides the `model_store` property in config.properties file
* **--models** Overrides the `load_models` property in config.properties
* **--log-config** Overrides the default log4j.properties
* **--foreground** Runs TorchServe in the foreground. If this option is
                        disabled, TorchServe runs in the background

For more detailed information about `torchserve` command line options, see [Serve Models with TorchServe](server.md).

## config.properties file

TorchServe uses a `config.properties` file to store configurations. TorchServe uses following, in order of priority, to locate this `config.properties` file:

1. If the `TS_CONFIG_FILE` environment variable is set, TorchServe loads the configuration from the path specified by the environment variable.
2. If `--ts-config` parameter is passed to `torchserve`, TorchServe loads the configuration from the path specified by the parameter.
3. If there is a `config.properties` in the folder where you call `torchserve`, TorchServe loads the `config.properties` file from the current working directory.
4. If none of the above is specified, TorchServe loads a built-in configuration with default values.

### Customize JVM options

To control TorchServe frontend memory footprint, configure the **vmargs** property in the `config.properties` file

* default: N/A, use JVM default options

Adjust JVM options to fit your memory requirement.

### Load models at startup

You can configure TorchServe to load models during startup by setting the `model_store` and `load_models` properties.
The following values are valid:

* `load_models`
  * `standalone`: default: N/A, No models are loaded at start up.
  * `all`: Load all models present in `model_store`.
  * `model1.mar, model2.mar`: Load models in the specified MAR files from `model_store`.
  * `model1=model1.mar, model2=model2.mar`: Load models with the specified names and MAR files from `model_store`.

* `model_store`
  * `standalone`: default: N/A, Loading models from the local disk is disabled.
  * `pathname`: The model store location is specified by the value of `pathname`.

**Note:** `model_store` and `load_models` properties are overridden by command line parameters, if specified.

### Configure TorchServe listening address and port

TorchServe doesn't support authentication natively. To avoid unauthorized access, TorchServe only allows localhost access by default.
The inference API is listening on port 8080. The management API is listening on port 8081. Both expect HTTP requests. These are the default ports.
See [Enable SSL](#enable-ssl) to configure HTTPS.

* `inference_address`: Inference API binding address. Default: http://127.0.0.1:8080
* `management_address`: management API binding address. Default: http://127.0.0.1:8081
* `metrics_address`: metrics API binding address. Default: http://127.0.0.1:8082
* To run predictions on models on a public IP address, specify the IP address as `0.0.0.0`.
  To run predictions on models on a specific IP address, specify the IP address and port.

Here are a couple of examples:

```properties
# bind inference API to all network interfaces with SSL enabled
inference_address=https://0.0.0.0:8443
```

```properties
# bind inference API to private network interfaces
inference_address=https://172.16.1.10:8080
```

### Configure TorchServe gRPC listening ports 
<<<<<<< HEAD
The inference gRPC API is listening on port 9090 and the management gRPC API is listening on port 9091 by default.

To configure different ports use following poroperties

* `grpc_inference_port`: Inference gRPC API binding port. Default: 9090
* `grpc_management_port`: management gRPC API binding port. Default: 9091
=======
The inference gRPC API is listening on port 7070, and the management gRPC API is listening on port 7071 by default.

To configure different ports use following properties

* `grpc_inference_port`: Inference gRPC API binding port. Default: 7070
* `grpc_management_port`: management gRPC API binding port. Default: 7071
>>>>>>> 82d1122e

Here are a couple of examples:

```properties
grpc_inference_port=8888
```

```properties
grpc_management_port=9999
```

### Enable SSL

To enable HTTPs, you can change `inference_address`, `management_address` or `metrics_address` protocol from http to https. For example: `inference_address=https://127.0.0.1`.
The default is port 443, but you can make TorchServe listen on whatever port you set to accept https requests.
For example, to receive https traffic on port 8443, you would use: `inference_address=https://127.0.0.1:8443`.

You must also provide a certificate and private key to enable SSL. TorchServe supports two ways to configure SSL:

1. Use a keystore:
  * **keystore:** the keystore file location. If multiple private key entries exist in the keystore, the first one will be used.
  * **keystore_pass**: the keystore password. The password (if applicable) MUST be the same as keystore password.
  * **keystore_type**: the type of keystore. Default: PKCS12.

2. Use private-key/certificate files:
  * **private_key_file**: the private key file location. Supports both PKCS8 and OpenSSL private keys.
  * **certificate_file**: the X509 certificate chain file location.

#### Examples

**Option 1**: Use a keystore; generate a keystore with Java's keytool. Note the `storepass` argument expects you to create your own password.

```bash
keytool -genkey -keyalg RSA -alias ts -keystore keystore.p12 -storepass changeit -storetype PKCS12 -validity 3600 -keysize 2048 -dname "CN=www.MY_TS.com, OU=Cloud Service, O=model server, L=Palo Alto, ST=California, C=US"
```

Configure the following properties in config.properties:

```bash
inference_address=https://127.0.0.1:8443
management_address=https://127.0.0.1:8444
metrics_address=https://127.0.0.1:8445
keystore=keystore.p12
keystore_pass=changeit
keystore_type=PKCS12
```

**Option 2**: Use private-key/certificate files; generate your self signed cert and key with OpenSSL:

```bash
openssl req -x509 -nodes -days 365 -newkey rsa:2048 -keyout mykey.key -out mycert.pem
```

Config following property in config.properties:

```properties
inference_address=https://127.0.0.1:8443
management_address=https://127.0.0.1:8444
metrics_address=https://127.0.0.1:8445
private_key_file=mykey.key
certificate_file=mycert.pem
```

### Configure Cross-Origin Resource Sharing (CORS)

CORS is a mechanism that uses additional HTTP headers to tell a browser to let a
web application running at one origin (domain) have permission to access selected
resources from a server at a different origin.

CORS is disabled by default. Configure following properties in config.properties file to enable CORS:

```properties
# cors_allowed_origin is required to enable CORS, use '*' or your domain name
cors_allowed_origin=https://yourdomain.com
# required if you want to use preflight request
cors_allowed_methods=GET, POST, PUT, OPTIONS
# required if the request has an Access-Control-Request-Headers header
cors_allowed_headers=X-Custom-Header
```

### Prefer direct buffer
Configuration parameter prefer_direct_buffer controls if the model server will be using direct memory specified by -XX:MaxDirectMemorySize. This parameter is for model server only and  doesn't affect other packages' usage of direct memory buffer. Default: false

```properties
prefer_direct_buffer=true
```

### Allow model specific custom python packages.
Custom models/handlers may depend on different python packages which are not installed by-default as a part of `TorchServe` setup. User can supply a requirements.txt file containing the required list of python packages to be installed by `TorchServe` for seamless model serving.
Configuration parameter `install_py_dep_per_model` controls if the model server will install the python packages using the `requirements` file supplied with the model archive. Default: false

```properties
install_py_dep_per_model=true
```

User can also supply custom python packages in zip or tar.gz format using the `--extra-files` flag while creating the model-archive and make an entry of the file name in the `requirements` file. 

### Restrict backend worker to access environment variables

Environment variables might contain sensitive information, like AWS credentials. Backend workers execute an arbitrary model's custom code,
which might expose a security risk. TorchServe provides a `blacklist_env_vars` property that allows you to restrict which environment variables can be accessed by backend workers.

* `blacklist_env_vars`: a regular expression to filter out environment variable names. Default: all environment variables are visible to backend workers.

### Limit GPU usage

By default, TorchServe uses all available GPUs for inference. Use `number_of_gpu` to limit the usage of GPUs.

* `number_of_gpu`: Maximum number of GPUs that TorchServe can use for inference. Default: all available GPUs in system.

### Enable metrics api
* `enable_metrics_api` : Enable or disable metric apis i.e. it can be either `true` or `false`. Default: true (Enabled)
* `metrics_format` : Use this to specify metric report format . At present, the only supported and default value for this is `prometheus'
		     This is used in conjunction with `enable_meterics_api` option above.

### Enable metrics api
* `enable_metrics_api` : Enable or disable metric apis i.e. it can be either `true` or `false`. Default: true (Enabled)
* `metrics_format` : Use this to specify metric report format . At present, the only supported and default value for this is `prometheus`
		     This is used in conjunction with `enable_meterics_api` option above.


### Other properties

Most of the following properties are designed for performance tuning. Adjusting these numbers will impact scalability and throughput.

* `enable_envvars_config`: Enable configuring TorchServe through environment variables. When this option is set to "true", all the static configurations of TorchServe can come through environment variables as well. Default: false
* `number_of_netty_threads`: Number frontend netty thread. This specifies the numer of threads in the child [EventLoopGroup](https://livebook.manning.com/book/netty-in-action/chapter-8) of the frontend netty server. This group provides EventLoops for processing Netty Channel events (namely inference and management requests) from accepted connections. Default: number of logical processors available to the JVM.
* `netty_client_threads`: Number of backend netty thread. This specifies the number of threads in the WorkerThread [EventLoopGroup](https://livebook.manning.com/book/netty-in-action/chapter-8) which writes inference responses to the frontend. Default: number of logical processors available to the JVM.
* `default_workers_per_model`: Number of workers to create for each model that loaded at startup time. Default: available GPUs in system or number of logical processors available to the JVM.
* `job_queue_size`: Number inference jobs that frontend will queue before backend can serve. Default: 100.
* `async_logging`: Enable asynchronous logging for higher throughput, log output may be delayed if this is enabled. Default: false.
* `default_response_timeout`: Timeout, in seconds, used for model's backend workers before they are deemed unresponsive and rebooted. Default: 120 seconds.
* `unregister_model_timeout`: Timeout, in seconds, used when handling an unregister model request when cleaning a process before it is deemed unresponsive and an error response is sent. Default: 120 seconds.
* `decode_input_request`: Configuration to let backend workers to decode requests, when the content type is known.
If this is set to "true", backend workers do "Bytearray to JSON object" conversion when the content type is "application/json" and
the backend workers convert "Bytearray to utf-8 string" when the Content-Type of the request is set to "text*". Default: true  
* `initial_worker_port` : This is the initial port number for auto assigning port to worker process.
* `model_store` : Path of model store directory.
* `model_server_home` : Torchserve home directory. 
* `max_request_size` : The maximum allowable request size that the Torchserve accepts, in bytes. Default: 6553500
* `max_response_size` : The maximum allowable response size that the Torchserve sends, in bytes. Default: 6553500
* `allowed_urls` : Comma separated regex of allowed source URL(s) from where models can be registered. Default: "file://.*|http(s)?://.*" (all URLs and local file system)
<<<<<<< HEAD
eg : To allow base URLs "https://s3.amazonaws.com/" and "https://torchserve.pytorch.org/" use following regex string
* `workflow_store` : Path of workflow store directory. Defaults to model store directory.
=======
eg : To allow base URLs `https://s3.amazonaws.com/` and `https://torchserve.pytorch.org/` use following regex string
>>>>>>> 82d1122e
```
allowed_urls=https://s3.amazonaws.com/.*,https://torchserve.pytorch.org/.*
```

---

**NOTE**

All the above config properties can be set using environment variable as follows.
- set `enable_envvars_config` to true in config.properties
- export environment variable for property as`TS_<PROPERTY_NAME>`. 

  eg: to set inference_address property run cmd
  `export TS_INFERENCE_ADDRESS="http://127.0.0.1:8082"`.

---<|MERGE_RESOLUTION|>--- conflicted
+++ resolved
@@ -97,22 +97,13 @@
 inference_address=https://172.16.1.10:8080
 ```
 
-### Configure TorchServe gRPC listening ports 
-<<<<<<< HEAD
-The inference gRPC API is listening on port 9090 and the management gRPC API is listening on port 9091 by default.
-
-To configure different ports use following poroperties
-
-* `grpc_inference_port`: Inference gRPC API binding port. Default: 9090
-* `grpc_management_port`: management gRPC API binding port. Default: 9091
-=======
+### Configure TorchServe gRPC listening ports
 The inference gRPC API is listening on port 7070, and the management gRPC API is listening on port 7071 by default.
 
 To configure different ports use following properties
 
 * `grpc_inference_port`: Inference gRPC API binding port. Default: 7070
 * `grpc_management_port`: management gRPC API binding port. Default: 7071
->>>>>>> 82d1122e
 
 Here are a couple of examples:
 
@@ -255,12 +246,8 @@
 * `max_request_size` : The maximum allowable request size that the Torchserve accepts, in bytes. Default: 6553500
 * `max_response_size` : The maximum allowable response size that the Torchserve sends, in bytes. Default: 6553500
 * `allowed_urls` : Comma separated regex of allowed source URL(s) from where models can be registered. Default: "file://.*|http(s)?://.*" (all URLs and local file system)
-<<<<<<< HEAD
-eg : To allow base URLs "https://s3.amazonaws.com/" and "https://torchserve.pytorch.org/" use following regex string
+eg : To allow base URLs `https://s3.amazonaws.com/" and "https://torchserve.pytorch.org/` use following regex string
 * `workflow_store` : Path of workflow store directory. Defaults to model store directory.
-=======
-eg : To allow base URLs `https://s3.amazonaws.com/` and `https://torchserve.pytorch.org/` use following regex string
->>>>>>> 82d1122e
 ```
 allowed_urls=https://s3.amazonaws.com/.*,https://torchserve.pytorch.org/.*
 ```

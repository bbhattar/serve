nvgpu; sys_platform != 'win32'
<<<<<<< HEAD
nvgpu==0.8.0; sys_platform == 'win32'
ninja==1.11.1.1
=======
nvgpu==0.10.0; sys_platform == 'win32'
>>>>>>> be5ff32d
<|MERGE_RESOLUTION|>--- conflicted
+++ resolved
@@ -1,7 +1,3 @@
 nvgpu; sys_platform != 'win32'
-<<<<<<< HEAD
-nvgpu==0.8.0; sys_platform == 'win32'
-ninja==1.11.1.1
-=======
 nvgpu==0.10.0; sys_platform == 'win32'
->>>>>>> be5ff32d
+ninja==1.11.1.1
--- conflicted
+++ resolved
@@ -1,11 +1,7 @@
 -r common.txt
 mock
 pytest
-<<<<<<< HEAD
-pylint==2.5.3
-=======
 pylint==2.6.0
->>>>>>> de42bcf7
 pytest-mock
 pytest-cov
 nvgpu

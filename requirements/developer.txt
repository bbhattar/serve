-r common.txt
mock
pytest
pylint==2.6.0
pytest-mock
pytest-cov
nvgpu
<<<<<<< HEAD
numpy
transformers
=======
transformers==2.10.0
numpy
pygit2
>>>>>>> 59edddde
<|MERGE_RESOLUTION|>--- conflicted
+++ resolved
@@ -5,11 +5,6 @@
 pytest-mock
 pytest-cov
 nvgpu
-<<<<<<< HEAD
-numpy
-transformers
-=======
 transformers==2.10.0
 numpy
-pygit2
->>>>>>> 59edddde
+pygit2
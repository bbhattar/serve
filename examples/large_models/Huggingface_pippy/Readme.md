--- conflicted
+++ resolved
@@ -24,11 +24,8 @@
 ```
 The script prints the path where the model is downloaded as below. This is an example and in your workload you want to use your actual trained model checkpoints.
 
-<<<<<<< HEAD
-`model/models--facebook--opt-6.7b/snapshots/ceea0a90ac0f6fae7c2c34bcb40477438c152546/`
-=======
+
 `model/models--facebook--opt-30b/snapshots/ceea0a90ac0f6fae7c2c34bcb40477438c152546/`
->>>>>>> b998f8c4
 
 The downloaded model is around 14GB.
 
@@ -66,12 +63,7 @@
 
 Navigate up to `largemodels` directory. Here as bundling the large model checkpoints is very time consuming, we are passing model checkpoint path in the model_config.yaml as shown above. This let us make the packaging very fast, for production settings, the large models can be put in some shared location and used from there in the model-config.
 
-```bash
-<<<<<<< HEAD
-torch-model-archiver --model-name opt --version 1.0 --handler pippy_handler.py --extra-files model/models--facebook--opt-6.7b/snapshots/ceea0a90ac0f6fae7c2c34bcb40477438c152546/  -r requirements.txt --config-file model-config.yaml --archive-format tgz
-=======
 torch-model-archiver --model-name opt --version 1.0 --handler pippy_handler.py  -r requirements.txt --config-file model-config.yaml --archive-format tgz
->>>>>>> b998f8c4
 
 ```
 

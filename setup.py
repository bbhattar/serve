# To build and upload a new version, follow the steps below.
# Notes:
# - this is a "Universal Wheels" package that is pure Python and supports Python3
# - Twine is a secure PyPi upload package
# - Make sure you have bumped the version! at ts/version.py
# $ pip install twine
# $ pip install wheel
# $ python setup.py bdist_wheel --universal

# *** TEST YOUR PACKAGE WITH TEST PI ******
# twine upload --repository-url https://test.pypi.org/legacy/ dist/*

# If this is successful then push it to actual pypi

# $ twine upload dist/*
"""
Setup.py for the model server package
"""

import errno
import os
import platform
import subprocess
import sys
from datetime import date
from shutil import copy2, copytree, rmtree

import setuptools.command.build_py
from setuptools import Command, find_packages, setup

import ts

pkgs = find_packages(exclude=["ts_scripts", "test"])

build_frontend_command = {
    "Windows": ".\\frontend\\gradlew.bat -p frontend clean assemble",
    "Darwin": "frontend/gradlew -p frontend clean assemble",
    "Linux": "frontend/gradlew -p frontend clean assemble",
}
build_plugins_command = {
    "Windows": ".\\plugins\\gradlew.bat -p plugins clean bS",
    "Darwin": "plugins/gradlew -p plugins clean bS",
    "Linux": "plugins/gradlew -p plugins clean bS",
}
build_cpp_command = {
    "Darwin": "cpp/build.sh",
    "Linux": "cpp/build.sh"
}


def pypi_description():
    """
    Imports the long description for the project page
    """
    with open("PyPiDescription.rst") as df:
        return df.read()


def get_nightly_version():
    today = date.today()
    return today.strftime("%Y.%m.%d")


def detect_model_server_version():
    sys.path.append(os.path.abspath("ts"))
    if "--release" in sys.argv:
        sys.argv.remove("--release")
        return ts.__version__.strip()

    return ts.__version__.strip() + "b" + str(date.today()).replace("-", "")


class BuildFrontEnd(setuptools.command.build_py.build_py):
    """
    Class defined to run custom commands.
    """

    description = "Build Model Server Frontend"
    source_server_file = os.path.abspath("frontend/server/build/libs/server-1.0.jar")
    dest_file_name = os.path.abspath("ts/frontend/model-server.jar")

    # noinspection PyMethodMayBeStatic
    def run(self):
        """
        Actual method called to run the build command
        :return:
        """
        front_end_bin_dir = os.path.abspath(".") + "/ts/frontend"
        try:
            os.mkdir(front_end_bin_dir)
        except OSError as exc:
            if exc.errno == errno.EEXIST and os.path.isdir(front_end_bin_dir):
                pass
            else:
                raise

        if os.path.exists(self.source_server_file):
            os.remove(self.source_server_file)

        try:
            subprocess.check_call(build_frontend_command[platform.system()], shell=True)
        except OSError:
            assert 0, "build failed"
        copy2(self.source_server_file, self.dest_file_name)


class BuildPy(setuptools.command.build_py.build_py):
    """
    Class to invoke the custom command defined above.
    """

    def run(self):
        sys.stderr.flush()
        self.run_command("build_frontend")
        setuptools.command.build_py.build_py.run(self)

        sys.stderr.flush()
        self.run_command('build_cpp')
        setuptools.command.build_py.build_py.run(self)


class BuildPlugins(Command):
    description = "Build Model Server Plugins"
    user_options = [("plugins=", "p", "Plugins installed")]
    source_plugin_dir = os.path.abspath("plugins/build/plugins")

    def initialize_options(self):
        self.plugins = None

    def finalize_options(self):
        if self.plugins is None:
            print("No plugin option provided. Defaulting to 'default'")
            self.plugins = "default"

    # noinspection PyMethodMayBeStatic
    def run(self):
        if os.path.isdir(self.source_plugin_dir):
            rmtree(self.source_plugin_dir)

        try:
            if self.plugins == "endpoints":
                subprocess.check_call(
                    build_plugins_command[platform.system()], shell=True
                )
            else:
                raise OSError("No such rule exists")
        except OSError:
            assert 0, "build failed"

        self.run_command("build_py")


<<<<<<< HEAD
class BuildCPP(setuptools.command.build_py.build_py):
    """
    Class defined to run cpp build.
    """
    description = 'Build Model Server CPP'
    source_bin_dir = os.path.abspath(
        'cpp/_build/bin')
    dest_bin_dir = os.path.abspath('ts/cpp/bin')
    source_lib_dir = os.path.abspath(
        'cpp/_build/libs')
    dest_lib_dir = os.path.abspath('ts/cpp/lib')
    source_resource_dir = os.path.abspath(
        'cpp/_build/resources')
    dest_resource_dir = os.path.abspath(
        'ts/cpp/resources')

    # noinspection PyMethodMayBeStatic
    def run(self):
        """
        Actual method called to run the build command
        :return:
        """
        cpp_dir = os.path.abspath('.') + '/ts/cpp/'
        if os.path.exists(cpp_dir):
            rmtree(cpp_dir)

        try:
            subprocess.check_call(build_cpp_command[platform.system()],
                                  shell=True)
        except OSError:
            assert 0, "build failed"

        copytree(self.source_bin_dir, self.dest_bin_dir)
        copytree(self.source_lib_dir, self.dest_lib_dir)
        copytree(self.source_resource_dir, self.dest_resource_dir)


if __name__ == '__main__':
=======
if __name__ == "__main__":
>>>>>>> d0f89054
    # Get nightly version if nightly in name
    name = "torchserve"

    # Clever code to figure out if setup.py was trigger by ts_scripts/push_nightly.sh
    NAME_ARG = "--override-name"
    if NAME_ARG in sys.argv:
        idx = sys.argv.index(NAME_ARG)
        name = sys.argv.pop(idx + 1)
        sys.argv.pop(idx)
    is_nightly = "nightly" in name

    version = get_nightly_version() if is_nightly else detect_model_server_version()

    print(f"-- {name} building version: {version}")

    requirements = ["Pillow", "psutil", "packaging", "wheel"]

    setup(
        name=name,
        version=version,
        description="TorchServe is a tool for serving neural net models for inference",
        author="PyTorch Serving team",
        author_email="noreply@noreply.com",
        long_description=pypi_description(),
        long_description_content_type="text/x-rst",
        url="https://github.com/pytorch/serve.git",
        keywords="TorchServe PyTorch Serving Deep Learning Inference AI",
        packages=pkgs,
        cmdclass={
<<<<<<< HEAD
            'build_frontend': BuildFrontEnd,
            'build_plugins': BuildPlugins,
            'build_cpp': BuildCPP,
            'build_py': BuildPy,
=======
            "build_frontend": BuildFrontEnd,
            "build_plugins": BuildPlugins,
            "build_py": BuildPy,
>>>>>>> d0f89054
        },
        install_requires=requirements,
        extras_require={
            "onnx": ["numpy", "onnx", "onnx-runtime"],
            "ipex": ["intel_extension_for_pytorch"],
        },
        entry_points={"console_scripts": ["torchserve=ts.model_server:start"]},
        include_package_data=True,
        license="Apache License Version 2.0",
    )<|MERGE_RESOLUTION|>--- conflicted
+++ resolved
@@ -150,7 +150,6 @@
         self.run_command("build_py")
 
 
-<<<<<<< HEAD
 class BuildCPP(setuptools.command.build_py.build_py):
     """
     Class defined to run cpp build.
@@ -188,10 +187,7 @@
         copytree(self.source_resource_dir, self.dest_resource_dir)
 
 
-if __name__ == '__main__':
-=======
 if __name__ == "__main__":
->>>>>>> d0f89054
     # Get nightly version if nightly in name
     name = "torchserve"
 
@@ -221,16 +217,10 @@
         keywords="TorchServe PyTorch Serving Deep Learning Inference AI",
         packages=pkgs,
         cmdclass={
-<<<<<<< HEAD
             'build_frontend': BuildFrontEnd,
             'build_plugins': BuildPlugins,
             'build_cpp': BuildCPP,
             'build_py': BuildPy,
-=======
-            "build_frontend": BuildFrontEnd,
-            "build_plugins": BuildPlugins,
-            "build_py": BuildPy,
->>>>>>> d0f89054
         },
         install_requires=requirements,
         extras_require={

--- conflicted
+++ resolved
@@ -113,16 +113,8 @@
 ```
 #### For MAC OS
 
-<<<<<<< HEAD
 ```
 ./scripts/install_from_src_macos
-=======
-* To upgrade TorchServe or model archiver from source code and make changes executable, run:
-
-For CPU run the following command:
-```bash
-pip install -U -e .
->>>>>>> 2e4844b2
 ```
 
 For information about the model archiver, see [detailed documentation](model-archiver/README.md).

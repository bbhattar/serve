# TorchServe

TorchServe is a flexible and easy to use tool for serving PyTorch models.

**For full documentation, see [Model Server for PyTorch Documentation](docs/README.md).**

## TorchServe Architecture
![Architecture Diagram](https://user-images.githubusercontent.com/880376/83180095-c44cc600-a0d7-11ea-97c1-23abb4cdbe4d.jpg)

### Terminology:
* **Frontend**: The request/response handling component of TorchServe. This portion of the serving component handles both request/response coming from clients and manages the lifecycles of the models.
* **Model Workers**: These workers are responsible for running the actual inference on the models. These are actual running instances of the models.
* **Model**: Models could be a `script_module` (JIT saved models) or `eager_mode_models`. These models can provide custom pre- and post-processing of data along with any other model artifacts such as state_dicts. Models can be loaded from cloud storage or from local hosts.
* **Plugins**: These are custom endpoints or authz/authn or batching algorithms that can be dropped into TorchServe at startup time.
* **Model Store**: This is a directory in which all the loadable models exist.

## Contents of this Document

* [Install TorchServe](#install-torchserve-and-torch-model-archiver)
* [Install TorchServe on Windows](docs/torchserve_on_win_native.md)
* [Install TorchServe on Windows Subsystem for Linux](docs/torchserve_on_wsl.md)
* [Serve a Model](#serve-a-model)
* [Quick start with docker](#quick-start-with-docker)
* [Contributing](#contributing)

## Install TorchServe and torch-model-archiver

1. Install dependencies

Note: For Conda, Python 3.8 is required to run Torchserve.


<<<<<<< HEAD
 - For CPU or latest supported CUDA version (10.2) for Torch 1.6
=======
#### For Debian Based Systems/ MacOS
 - For CPU or latest supported CUDA version (11.0) for Torch 1.7.1
>>>>>>> ccff9778

    ```bash
    python ./ts_scripts/install_dependencies.py
    ```
<<<<<<< HEAD
   
 - For GPU with Cuda 10.1

   ```bash
   pip install -U -r requirements_cu101.txt -f https://download.pytorch.org/whl/torch_stable.html
   ```
   
 - For GPU with Cuda 9.2

   ```bash
   pip install -U -r requirements_cu92.txt -f https://download.pytorch.org/whl/torch_stable.html
=======

 - For GPU with Cuda 10.2

   ```bash
   python ./ts_scripts/install_dependencies.py --cuda=cu102
   ```

 - For GPU with Cuda 10.1

   ```bash
   python ./ts_scripts/install_dependencies.py --cuda=cu101
   ```

 - For GPU with Cuda 9.2

   ```bash
   python ./ts_scripts/install_dependencies.py --cuda=cu92
>>>>>>> ccff9778
   ```

#### For Windows

Refer to the documentation [here](docs/torchserve_on_win_native.md).


3. Install torchserve and torch-model-archiver

    For [Conda](https://docs.conda.io/projects/conda/en/latest/user-guide/install)

    ```
    conda install torchserve torch-model-archiver -c pytorch
    ```
   
    For Pip
    ```
    pip install torchserve torch-model-archiver
    ```
<<<<<<< HEAD
   
=======

>>>>>>> ccff9778
Now you are ready to [package and serve models with TorchServe](#serve-a-model).

### Install TorchServe for development

<<<<<<< HEAD
If you plan to develop with TorchServe and change some source code, you must install it from source code. 
=======
If you plan to develop with TorchServe and change some source code, you must install it from source code.
>>>>>>> ccff9778
Ensure that you have python3 installed, and the user has access to the site-packages or `~/.local/bin` is added to the `PATH` environment variable.

Run the following script from the top of the source directory.

NOTE: This script uninstalls existing `torchserve` and `torch-model-archiver` installations

#### For Debian Based Systems/ MacOS

```
python ./ts_scripts/install_dependencies.py --environment=dev
python ./ts_scripts/install_from_src.py
```

#### For Windows

Refer to the documentation [here](docs/torchserve_on_win_native.md).

For information about the model archiver, see [detailed documentation](model-archiver/README.md).

## Serve a model

This section shows a simple example of serving a model with TorchServe. To complete this example, you must have already [installed TorchServe and the model archiver](#install-torchserve-and-torch-model-archiver).

To run this example, clone the TorchServe repository:

```bash
git clone https://github.com/pytorch/serve.git
```

Then run the following steps from the parent directory of the root of the repository.
For example, if you cloned the repository into `/home/my_path/serve`, run the steps from `/home/my_path`.

### Store a Model

To serve a model with TorchServe, first archive the model as a MAR file. You can use the model archiver to package a model.
You can also create model stores to store your archived models.

1. Create a directory to store your models.

    ```bash
    mkdir model_store
    ```

1. Download a trained model.

    ```bash
    wget https://download.pytorch.org/models/densenet161-8d451a50.pth
    ```

1. Archive the model by using the model archiver. The `extra-files` param uses fa file from the `TorchServe` repo, so update the path if necessary.

    ```bash
    torch-model-archiver --model-name densenet161 --version 1.0 --model-file ./serve/examples/image_classifier/densenet_161/model.py --serialized-file densenet161-8d451a50.pth --export-path model_store --extra-files ./serve/examples/image_classifier/index_to_name.json --handler image_classifier
    ```

For more information about the model archiver, see [Torch Model archiver for TorchServe](model-archiver/README.md)

### Start TorchServe to serve the model

After you archive and store the model, use the `torchserve` command to serve the model.

```bash
torchserve --start --ncs --model-store model_store --models densenet161.mar
```

After you execute the `torchserve` command above, TorchServe runs on your host, listening for inference requests.

**Note**: If you specify model(s) when you run TorchServe, it automatically scales backend workers to the number equal to available vCPUs (if you run on a CPU instance) or to the number of available GPUs (if you run on a GPU instance). In case of powerful hosts with a lot of compute resoures (vCPUs or GPUs), this start up and autoscaling process might take considerable time. If you want to minimize TorchServe start up time you should avoid registering and scaling the model during start up time and move that to a later point by using corresponding [Management API](docs/management_api.md#register-a-model), which allows finer grain control of the resources that are allocated for any particular model).

### Get predictions from a model

To test the model server, send a request to the server's `predictions` API. TorchServe supports all [inference](docs/inference_api.md) and [management](docs/management_api.md) api's through both [gRPC](docs/grpc_api.md) and [HTTP/REST](docs/grpc_api.md).

#### Using GRPC APIs through python client

 - Install grpc python dependencies :
 
```bash
pip install -U grpcio protobuf grpcio-tools
```

 - Generate inference client using proto files

```bash
python -m grpc_tools.protoc --proto_path=frontend/server/src/main/resources/proto/ --python_out=ts_scripts --grpc_python_out=ts_scripts frontend/server/src/main/resources/proto/inference.proto frontend/server/src/main/resources/proto/management.proto
```

 - Run inference using a sample client [gRPC python client](ts_scripts/torchserve_grpc_client.py)

```bash
python ts_scripts/torchserve_grpc_client.py infer densenet161 examples/image_classifier/kitten.jpg
```

#### Using REST APIs

Complete the following steps:

* Open a new terminal window (other than the one running TorchServe).
* Use `curl` to download one of these [cute pictures of a kitten](https://www.google.com/search?q=cute+kitten&tbm=isch&hl=en&cr=&safe=images)
  and use the  `-o` flag to name it `kitten.jpg` for you.
* Use `curl` to send `POST` to the TorchServe `predict` endpoint with the kitten's image.

![kitten](docs/images/kitten_small.jpg)

The following code completes all three steps:

```bash
curl -O https://raw.githubusercontent.com/pytorch/serve/master/docs/images/kitten_small.jpg
curl http://127.0.0.1:8080/predictions/densenet161 -T kitten_small.jpg
```

The predict endpoint returns a prediction response in JSON. It will look something like the following result:

```json
[
  {
    "tiger_cat": 0.46933549642562866
  },
  {
    "tabby": 0.4633878469467163
  },
  {
    "Egyptian_cat": 0.06456148624420166
  },
  {
    "lynx": 0.0012828214094042778
  },
  {
    "plastic_bag": 0.00023323034110944718
  }
]
```

You will see this result in the response to your `curl` call to the predict endpoint, and in the server logs in the terminal window running TorchServe. It's also being [logged locally with metrics](docs/metrics.md).

Now you've seen how easy it can be to serve a deep learning model with TorchServe! [Would you like to know more?](docs/server.md)

### Stop the running TorchServe

To stop the currently running TorchServe instance, run the following command:

```bash
torchserve --stop
```

You see output specifying that TorchServe has stopped.


### Concurrency And Number of Workers
TorchServe exposes configurations that allow the user to configure the number of worker threads on CPU and GPUs. There is an important config property that can speed up the server depending on the workload.
*Note: the following property has bigger impact under heavy workloads.*
If TorchServe is hosted on a machine with GPUs, there is a config property called `number_of_gpu` that tells the server to use a specific number of GPUs per model. In cases where we register multiple models with the server, this will apply to all the models registered. If this is set to a low value (ex: 0 or 1), it will result in under-utilization of GPUs. On the contrary, setting to a high value (>= max GPUs available on the system) results in as many workers getting spawned per model. Clearly, this will result in unnecessary contention for GPUs and can result in sub-optimal scheduling of threads to GPU.
```
ValueToSet = (Number of Hardware GPUs) / (Number of Unique Models)
```


## Quick Start with Docker
Refer to [torchserve docker](docker/README.md) for details.

## Learn More

* [Full documentation on TorchServe](docs/README.md)
* [Manage models API](docs/management_api.md)
* [Inference API](docs/inference_api.md)
* [Package models for use with TorchServe](model-archiver/README.md)
* [TorchServe model zoo for pre-trained and pre-packaged models-archives](docs/model_zoo.md)

## Contributing

We welcome all contributions!

To learn more about how to contribute, see the contributor guide [here](https://github.com/pytorch/serve/blob/master/CONTRIBUTING.md).

To file a bug or request a feature, please file a GitHub issue. For filing pull requests, please use the template [here](https://github.com/pytorch/serve/blob/master/pull_request_template.md). Cheers!

## Disclaimer 
This repository is jointly operated and maintained by Amazon, Facebook and a number of individual contributors listed in the [CONTRIBUTORS](https://github.com/pytorch/serve/graphs/contributors) file. For questions directed at Facebook, please send an email to opensource@fb.com. For questions directed at Amazon, please send an email to torchserve@amazon.com. For all other questions, please open up an issue in this repository [here](https://github.com/pytorch/serve/issues).

*TorchServe acknowledges the [Multi Model Server (MMS)](https://github.com/awslabs/multi-model-server) project from which it was derived*<|MERGE_RESOLUTION|>--- conflicted
+++ resolved
@@ -30,29 +30,12 @@
 Note: For Conda, Python 3.8 is required to run Torchserve.
 
 
-<<<<<<< HEAD
- - For CPU or latest supported CUDA version (10.2) for Torch 1.6
-=======
 #### For Debian Based Systems/ MacOS
  - For CPU or latest supported CUDA version (11.0) for Torch 1.7.1
->>>>>>> ccff9778
 
     ```bash
     python ./ts_scripts/install_dependencies.py
     ```
-<<<<<<< HEAD
-   
- - For GPU with Cuda 10.1
-
-   ```bash
-   pip install -U -r requirements_cu101.txt -f https://download.pytorch.org/whl/torch_stable.html
-   ```
-   
- - For GPU with Cuda 9.2
-
-   ```bash
-   pip install -U -r requirements_cu92.txt -f https://download.pytorch.org/whl/torch_stable.html
-=======
 
  - For GPU with Cuda 10.2
 
@@ -70,7 +53,6 @@
 
    ```bash
    python ./ts_scripts/install_dependencies.py --cuda=cu92
->>>>>>> ccff9778
    ```
 
 #### For Windows
@@ -90,20 +72,12 @@
     ```
     pip install torchserve torch-model-archiver
     ```
-<<<<<<< HEAD
-   
-=======
-
->>>>>>> ccff9778
+
 Now you are ready to [package and serve models with TorchServe](#serve-a-model).
 
 ### Install TorchServe for development
 
-<<<<<<< HEAD
-If you plan to develop with TorchServe and change some source code, you must install it from source code. 
-=======
 If you plan to develop with TorchServe and change some source code, you must install it from source code.
->>>>>>> ccff9778
 Ensure that you have python3 installed, and the user has access to the site-packages or `~/.local/bin` is added to the `PATH` environment variable.
 
 Run the following script from the top of the source directory.

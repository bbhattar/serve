--- conflicted
+++ resolved
@@ -40,11 +40,8 @@
 
 ## Models
 *.pt
-<<<<<<< HEAD
+*.onnx
 
 # cpp
 cpp/_build
-cpp/third-party
-=======
-*.onnx
->>>>>>> d0f89054
+cpp/third-party
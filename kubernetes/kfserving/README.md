--- conflicted
+++ resolved
@@ -36,15 +36,6 @@
 ./build_image.sh -g -t <repository>/<image>:<tag>
 ```
 
-<<<<<<< HEAD
-=======
-Individual Readmes for KFServing :
-
-* [BERT](https://github.com/pytorch/serve/tree/master/kubernetes/kfserving/Huggingface_readme.md)
-* [Text Classifier](https://github.com/pytorch/serve/tree/master/kubernetes/kfserving/text_classifier_readme.md)
-* [MNIST](https://github.com/pytorch/serve/tree/master/kubernetes/kfserving/mnist_readme.md)
-
->>>>>>> 06851754
 Please follow the below steps to deploy Torchserve in Kubeflow Cluster as kfpredictor:
 
 * Step - 1 : Create the .mar file for mnist by invoking the below command :
@@ -87,144 +78,16 @@
 
 * Step - 3 : Create PV, PVC and PV pods in KFServing
 
-<<<<<<< HEAD
 Follow the instructions in the link below for creating PV and copying the config files
-=======
- You need to Create a volume in EC2 for EBS storage PV, PVC and PV pod. You can see below the examples of the pv.yaml, pvc.yaml and pv_pod.yaml.
-
-pv.yaml:
-
-```yaml
-apiVersion: v1
-kind: PersistentVolume
-metadata:
-  name: model-pv-volume
-  labels:
-    type: "amazonEBS"
-spec:
-  capacity:
-    storage: 5Gi
-  accessModes:
-      - ReadWriteOnce
-  awsElasticBlockStore:
-    volumeID: {volume-id} #vol-074ea8934f7080df5
-    fsType: ext4
-```
-
-```bash
-kubectl apply -f pv.yaml -n kfserving-test
-```
-
-pvc.yaml:
-
-```yaml
-apiVersion: v1
-kind: PersistentVolumeClaim
-metadata:
-  name: model-pv-claim
-  labels:
-    type: "amazonEBS"
-spec:
-  accessModes:
-    - ReadWriteOnce
-  resources:
-    requests:
-      storage: 1Gi
-```
-
-```bash
-kubectl apply -f pvc.yaml -n kfserving-test
-```
-
-pv_pod.yaml:
-
-```yaml
-apiVersion: v1
-kind: Pod
-metadata:
- name: model-store-pod
-spec:
- volumes:
-   - name: model-store
-     persistentVolumeClaim:
-       claimName: model-pv-claim
- containers:
-   - name: model-store
-     image: ubuntu
-     command: [ "sleep" ]
-     args: [ "infinity" ]
-     volumeMounts:
-       - mountPath: "/pv/"
-         name: model-store
-```
-
-```bash
-kubectl apply -f pv_pod.yaml -n kfserving-test
-```
-
-
-* Step - 4 : Copy the Model Files and Config Properties.
- 
-First, create the model store and the config directory using the below command :
-```bash
-kubectl exec -t model-store-pod -c model-store -n kfserving-test -- mkdir /pv/model-store/
-kubectl exec -t model-store-pod -c model-store -n kfserving-test -- mkdir /pv/config/
-```
-
-Now, copy the .mar file that we created in the previous step and the config.properties with the commands below:
-
-```bash
-kubectl cp mnist.mar model-store-pod:/pv/model-store/mnist.mar -c model-store -n kfserving-test 
-kubectl cp config.properties model-store-pod:/pv/config/config.properties -c model-store -n kfserving-test 
-```
-
-* Step - 5 : Create the Inference Service
-
-CPU Deployment : For deployment in CPU the sample yaml file is shown as below 
-
-ts-sample.yaml 
-
-```yaml
-apiVersion: "serving.kubeflow.org/v1beta1"
-kind: "InferenceService"
-metadata:
-  name: "torch-pred"
-spec:
-  predictor:
-    pytorch:
-      protocol: v1  # Set protocol to v2 for kfserving v2 protocol 
-      storageUri: "pvc://model-pv-claim"
-```
-
-To deploy the Torchserve Inference Service in CPU use the below command :
->>>>>>> 06851754
 
 [Steps for creating PVC](https://github.com/kubeflow/kfserving/blob/master/docs/samples/v1beta1/torchserve/model-archiver/README.md)
 
-<<<<<<< HEAD
 
 * Step - 4 : Create the Inference Service
 
 Refer the following linn to create an inference service
 
 [Creating inference service](https://github.com/kubeflow/kfserving/blob/master/docs/samples/v1beta1/torchserve/README.md#create-the-inferenceservice)
-=======
-This shows the service is ready for inference:
-```bash
-NAME         URL                                            READY   AGE
-torch-pred   http://torch-pred.kfserving-test.example.com   True    39m
-```
-* For v1 protocol
-
-* The Curl Request to make a prediction as below :
-
-Navigate to serve/kubernetes/kfserving/kf_request_json
-
-The image file can be converted into string of bytes array by running  
-``` 
-python v1/img2bytearray.py <imagefile>
-```
->>>>>>> 06851754
 
 * Step - 5 : Hit the Curl Request to make a prediction as below :
 
@@ -237,11 +100,7 @@
 ```
 
 
-<<<<<<< HEAD
  * Step - 6 : Hit the Curl Request to make an explanation as below:
-=======
- * The Curl Request to make an explanation as below:
->>>>>>> 06851754
 
 
 ```bash
@@ -255,92 +114,6 @@
 * [MNIST](https://github.com/pytorch/serve/blob/master/kubernetes/kfserving/mnist_readme.md)
 
 KFServing supports static batching for prediction - Refer the [link](mnist_readme.md#Static batching:) for an example
-
-<<<<<<< HEAD
-For v2 protocol
-=======
-### For v2 protocol
-
-* The Curl Request to make a prediction as below :
-
-Navigate to serve/kubernetes/kfserving/kf_request_json
-
-The input image and text files can be converted to tensor using totensor.py file
-
-``` 
-python v2/totensor.py <inputfile>
-```
-
-The JSON Input content is as below :
-
-```json
-{ "inputs": [{ "name": "input-0", "shape": [1, 28, 28], "datatype": "FP32", "data": [ [ [0.0000, 0.0000, 0.0000, 0.0000, 0.0000, 0.0000, 0.0000, 0.0000, 0.0000, 0.0000, 0.0000, 0.0000, 0.0000, 0.0000, 0.0000, 0.0000, 0.0000, 0.0000, 0.0000, 0.0000, 0.0000, 0.0000, 0.0000, 0.0000, 0.0000, 0.0000, 0.0000, 0.0000 ], [0.0000, 0.0000, 0.0000, 0.0000, 0.0000, 0.0000, 0.0000, 0.0000, 0.0000, 0.0000, 0.0000, 0.0000, 0.0000, 0.0000, 0.0000, 0.0000, 0.0000, 0.0000, 0.0000, 0.0000, 0.0000, 0.0000, 0.0000, 0.0000, 0.0000, 0.0000, 0.0000, 0.0000 ], 
-...
-...
-[0.0000, 0.0000, 0.0000, 0.0000, 0.0000, 0.0000, 0.0000, 0.0000, 0.0000, 0.0000, 0.0000, 0.0000, 0.0000, 0.0000, 0.0000, 0.0000, 0.0000, 0.0000, 0.0000, 0.0000, 0.0000, 0.0000, 0.0000, 0.0000, 0.0000, 0.0000, 0.0000, 0.0000 ] ] ] }] }
-```
-
-```bash
-DEPLOYMENT_NAME=torch-pred
-SERVICE_HOSTNAME=$(kubectl get inferenceservice ${DEPLOYMENT_NAME}
- -n kfserving-test -o jsonpath='{.status.url}' | cut -d "/" -f 3)
-
-curl -v -H "Host: ${SERVICE_HOSTNAME}" http://<instance>.<region>amazonaws.com/v1/models/mnist:predict -d @./input.json
-```
-
-The response is as below :
-
-```json
-{
-  "id": "87522347-c21c-4904-9bd3-f6d3ddcc06b0",
-  "model_name": "mnist",
-  "model_version": "1.0",
-  "outputs": [{
-    "name": "predict",
-    "shape": [1],
-    "datatype": "INT64",
-    "data": [1]
-  }]
-}
-```
-
- * The Curl Request to make an explanation as below:
-
-
-```bash
-curl -v -H "Host: ${SERVICE_HOSTNAME}" http://<instance>.<region>amazonaws.com/v1/models/mnist:explain -d @./input.json
-```
-
-The JSON Input content is as below :
-
-```json
-{ "inputs": [{ "name": "input-0", "shape": [1, 28, 28], "datatype": "FP32", "data": [ [ [0.0000, 0.0000, 0.0000, 0.0000, 0.0000, 0.0000, 0.0000, 0.0000, 0.0000, 0.0000, 0.0000, 0.0000, 0.0000, 0.0000, 0.0000, 0.0000, 0.0000, 0.0000, 0.0000, 0.0000, 0.0000, 0.0000, 0.0000, 0.0000, 0.0000, 0.0000, 0.0000, 0.0000 ], [0.0000, 0.0000, 0.0000, 0.0000, 0.0000, 0.0000, 0.0000, 0.0000, 0.0000, 0.0000, 0.0000, 0.0000, 0.0000, 0.0000, 0.0000, 0.0000, 0.0000, 0.0000, 0.0000, 0.0000, 0.0000, 0.0000, 0.0000, 0.0000, 0.0000, 0.0000, 0.0000, 0.0000 ], 
-...
-...
-[0.0000, 0.0000, 0.0000, 0.0000, 0.0000, 0.0000, 0.0000, 0.0000, 0.0000, 0.0000, 0.0000, 0.0000, 0.0000, 0.0000, 0.0000, 0.0000, 0.0000, 0.0000, 0.0000, 0.0000, 0.0000, 0.0000, 0.0000, 0.0000, 0.0000, 0.0000, 0.0000, 0.0000 ] ] ] }] }
-```
-
-The response is as below :
-```json
-{
-  "id": "3482b766-0483-40e9-84b0-8ce8d4d1576e",
-  "model_name": "mnist",
-  "model_version": "1.0",
-  "outputs": [{
-    "name": "explain",
-    "shape": [1, 28, 28],
-    "datatype": "FP64",
-    "data": [-0.0, -0.0, -0.0, -0.0, -0.0, -0.0, -0.0, -0.0, -0.0, -0.0, -0.0, -0.0, -0.0, -0.0, -0.0, -0.0, 0.0, -0.0, -0.0, 0.0, -0.0, 0.0
-    ...
-    ...
-    ]
-  }]
-}
-```
-
-KFServing supports Static batching by adding new examples in the instances key of the request json.
-But the batch size should still be set at 1, when we register the model. Explain doesn't support batching. 
->>>>>>> 06851754
 
 For v1 protocol
 

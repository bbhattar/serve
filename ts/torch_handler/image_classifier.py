--- conflicted
+++ resolved
@@ -5,11 +5,8 @@
 import torch.nn.functional as F
 from torchvision import transforms
 
-<<<<<<< HEAD
-=======
 from ts.handler_utils.timer import timed
 
->>>>>>> 16242d60
 from ..utils.util import map_class_to_label
 from .vision_handler import VisionHandler
 
@@ -27,10 +24,6 @@
         [
             transforms.Resize(256),
             transforms.CenterCrop(224),
-<<<<<<< HEAD
-=======
-            transforms.ToTensor(),
->>>>>>> 16242d60
             transforms.Normalize(mean=[0.485, 0.456, 0.406], std=[0.229, 0.224, 0.225]),
         ]
     )

"""
Base default handler to load torchscript or eager mode [state_dict] models
Also, provides handle method per torch serve custom model specification
"""
import abc
import logging
import os
import json
import importlib

import torch
from ..utils.util import list_classes_from_module

logger = logging.getLogger(__name__)


class BaseHandler(abc.ABC):
    """
    Base default handler to load torchscript or eager mode [state_dict] models
    Also, provides handle method per torch serve custom model specification
    """
    def __init__(self):
        self.model = None
        self.mapping = None
        self.device = None
        self.initialized = False
        self.manifest = None

    def initialize(self, ctx):
        """First try to load torchscript else load eager mode state_dict based model"""

        self.manifest = ctx.manifest

        properties = ctx.system_properties
        model_dir = properties.get("model_dir")
        self.device = torch.device("cuda:" + str(properties.get("gpu_id")) if torch.cuda.is_available() else "cpu")

        # model serialize/pt file
        serialized_file = self.manifest['model']['serializedFile']
        model_pt_path = os.path.join(model_dir, serialized_file)
        if not os.path.isfile(model_pt_path):
            raise RuntimeError("Missing the model.pt file")

<<<<<<< HEAD
        try:
            logger.debug('Loading torchscript model')
            self.model = torch.jit.load(model_pt_path)
        except RuntimeError:
            # Read model definition file
            model_file = self.manifest['model']['modelFile']
            model_def_path = os.path.join(model_dir, model_file)
            if not os.path.isfile(model_def_path):
                raise RuntimeError("Missing the model.py file")
=======
        # model def file
        model_file = self.manifest['model']['modelFile']
        model_def_path = os.path.join(model_dir, model_file)
>>>>>>> 9c79f9b2

        map_location = 'cuda' if torch.cuda.is_available() else 'cpu'

        if os.path.isfile(model_def_path):
            module = importlib.import_module(model_file.split(".")[0])
            model_class_definitions = list_classes_from_module(module)
            if len(model_class_definitions) != 1:
                raise ValueError("Expected only one class as model definition. {}".format(
                    model_class_definitions))

            model_class = model_class_definitions[0]
            state_dict = torch.load(model_pt_path, map_location=map_location)
            self.model = model_class()
            self.model.load_state_dict(state_dict)
        else:
            logger.debug('No model file found for eager mode, trying to load torchscript model')
            self.model = torch.jit.load(model_pt_path, map_location=map_location)
        self.model.to(self.device)
        self.model.eval()

        logger.debug('Model file %s loaded successfully', model_pt_path)

        # Read the mapping file, index to object name
        mapping_file_path = os.path.join(model_dir, "index_to_name.json")

        if os.path.isfile(mapping_file_path):
            with open(mapping_file_path) as f:
                self.mapping = json.load(f)
        else:
            logger.warning('Missing the index_to_name.json file. Inference output will not include class name.')

        self.initialized = True

    @abc.abstractmethod
    def preprocess(self, data):
        pass

    @abc.abstractmethod
    def inference(self, data):
        pass

    @abc.abstractmethod
    def postprocess(self, data):
        pass<|MERGE_RESOLUTION|>--- conflicted
+++ resolved
@@ -40,22 +40,10 @@
         model_pt_path = os.path.join(model_dir, serialized_file)
         if not os.path.isfile(model_pt_path):
             raise RuntimeError("Missing the model.pt file")
-
-<<<<<<< HEAD
-        try:
-            logger.debug('Loading torchscript model')
-            self.model = torch.jit.load(model_pt_path)
-        except RuntimeError:
-            # Read model definition file
-            model_file = self.manifest['model']['modelFile']
-            model_def_path = os.path.join(model_dir, model_file)
-            if not os.path.isfile(model_def_path):
-                raise RuntimeError("Missing the model.py file")
-=======
+        
         # model def file
         model_file = self.manifest['model']['modelFile']
         model_def_path = os.path.join(model_dir, model_file)
->>>>>>> 9c79f9b2
 
         map_location = 'cuda' if torch.cuda.is_available() else 'cpu'
 

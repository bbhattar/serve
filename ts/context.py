--- conflicted
+++ resolved
@@ -38,12 +38,9 @@
         self._metrics = None
         self._limit_max_image_pixels = True
         self.metrics = metrics
-<<<<<<< HEAD
         self.model_yaml_config = model_yaml_config
-=======
         # add cient socket variable cl_socket to be used for send_intermediate_predict_response
         self.cl_socket = None
->>>>>>> d0510ba4
 
     @property
     def system_properties(self):

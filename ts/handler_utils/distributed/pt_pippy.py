--- conflicted
+++ resolved
@@ -85,19 +85,11 @@
     # Check that the index file exists
     if index_filename is not None:
         index_file_path = os.path.join(model_path, index_filename)
-<<<<<<< HEAD
         assert os.path.exists(
             index_file_path
         ), f"Index file '{index_file_path}' not found"
     else:
         index_file_path = None
-=======
-        assert os.path.exists(index_file_path), f"Index file '{index_file_path}' not found"
-    else:
-        index_file_path = None
-
->>>>>>> 8cdd3ab3
-
     checkpoint_prefix = None
     # Set the model to evaluation mode
     model.eval()

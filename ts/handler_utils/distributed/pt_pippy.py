--- conflicted
+++ resolved
@@ -92,10 +92,6 @@
         ), f"Index file '{index_file_path}' not found"
     else:
         index_file_path = None
-<<<<<<< HEAD
-=======
-
->>>>>>> 20827204
     checkpoint_prefix = None
     # Set the model to evaluation mode
     model.eval()

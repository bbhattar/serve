--- conflicted
+++ resolved
@@ -43,16 +43,4 @@
           python ts_scripts/install_dependencies.py --environment=dev --cuda=${{ matrix.cuda }}
       - name: Torchserve Regression Tests
         run: |
-<<<<<<< HEAD
           python test/regression_tests.py
-      - name: Open issue on failure
-        if: ${{ failure() && github.event_name  == 'schedule' }}
-        uses: dacbd/create-issue-action@v1
-        with:
-          token: ${{ secrets.GITHUB_TOKEN }}
-          title: GPU Regression tests failed
-          body:  Commit ${{ github.sha }} daily scheduled [${{ github.workflow }}](https://github.com/${{ github.repository }}/actions/runs/${{ github.run_id }}) failed, please check why
-          assignees: ''
-=======
-          python test/regression_tests.py
->>>>>>> 5ee02e4f

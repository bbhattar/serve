--- conflicted
+++ resolved
@@ -17,12 +17,8 @@
     strategy:
       fail-fast: false
       matrix:
-<<<<<<< HEAD
         os: [ubuntu-20.04]
         # os: [ubuntu-20.04, macos-14]
-=======
-        os: [ubuntu-20.04, macOS-latest]
->>>>>>> c1b20caf
     steps:
       - name: Setup Python for M1
         if: matrix.os == 'macos-14'
@@ -65,14 +61,5 @@
           python ts_scripts/print_env_info.py
       - name: Build
         run: |
-<<<<<<< HEAD
           cd cpp && rm -rf _build && sudo mkdir /mnt/_build && sudo chmod 777 /mnt/_build && mkdir _build && sudo mount --bind /mnt/_build _build
-          ./build.sh
-      - name: Setup upterm session
-        uses: lhotari/action-upterm@v1
-        with:
-          limit-access-to-actor: true
-          limit-access-to-users: mreso
-=======
-          cd cpp && ./build.sh
->>>>>>> c1b20caf
+          ./build.sh
#include "src/backends/process/model_worker.hh"

namespace fs = std::filesystem;


namespace torchserve {
void SocketServer::Initialize(
    const std::string& socket_type, const std::string& socket_name,
    const std::string& host_addr, const std::string& port_num,
    const torchserve::Manifest::RuntimeType& runtime_type,
<<<<<<< HEAD
    torchserve::DeviceType device_type, const std::string& model_dir) {
  unsigned short socket_family;
  socket_family = AF_INET;
  if (device_type != "cpu" && device_type != "gpu") {
    TS_LOGF(WARN, "Invalid device type: {}", device_type);
  }
=======
    torchserve::DeviceType device_type,
    const std::string& model_dir) {
    unsigned short socket_family;
    socket_family = AF_INET;
    socket_type_ = socket_type;
    if (device_type != "cpu" && device_type != "gpu") {
      TS_LOGF(WARN, "Invalid device type: {}", device_type);
    }
>>>>>>> bb7e4f4a

  if (socket_type == "unix") {
    socket_family = AF_UNIX;
    if (socket_name.empty()) {
      TS_LOG(FATAL, "Wrong arguments passed. No socket name given.");
    }

<<<<<<< HEAD
    std::filesystem::path s_name_path(socket_name);
    if (std::remove(socket_name.c_str()) != 0 &&
        std::filesystem::exists(s_name_path)) {
      TS_LOGF(FATAL, "socket already in use: {}", socket_name);
    }
    socket_name_ = socket_name;
  } else if (socket_type == "tcp") {
    if (host_addr.empty()) {
      socket_name_ = "127.0.0.1";
=======
      fs::path s_name_path(socket_name);
      if (std::remove(socket_name.c_str()) != 0 && fs::exists(s_name_path)) {
        TS_LOGF(FATAL, "socket already in use: {}", socket_name);
      }
      socket_name_ = socket_name;
    } else if (socket_type == "tcp") {
      if (host_addr.empty()) {
        socket_name_ = "127.0.0.1";
      } else {
        socket_name_ = host_addr;
        if (port_num.empty()) {
          TS_LOG(FATAL, "Wrong arguments passed. No socket port given.");
        }
        port_ = htons(stoi(port_num));
      }
>>>>>>> bb7e4f4a
    } else {
      socket_name_ = host_addr;
      if (port_num.empty()) {
        TS_LOG(FATAL, "Wrong arguments passed. No socket port given.");
      }
      port_ = htons(stoi(port_num));
    }
  } else {
    TS_LOG(FATAL, "Incomplete data provided");
  }

  TS_LOGF(INFO, "Listening on port: {}", socket_name);
  server_socket_ = socket(socket_family, SOCK_STREAM, 0);
  if (server_socket_ == -1) {
    TS_LOGF(FATAL, "Failed to create socket descriptor. errno: {}", errno);
  }

  if (!CreateBackend(runtime_type, model_dir)) {
    TS_LOGF(FATAL, "Failed to create backend, model_dir: {}", model_dir);
  }
}

void SocketServer::Run() {
  // TODO: Add sock accept timeout
  int on = 1;
  if (setsockopt(server_socket_, SOL_SOCKET, SO_REUSEADDR, &on, sizeof(on)) ==
      -1) {
    TS_LOGF(FATAL, "Failed to setsockopt. errno: {}", errno);
  }

<<<<<<< HEAD
  sockaddr *srv_sock_address, client_sock_address{};
  if (socket_type_ == "unix") {
    TS_LOG(INFO, "Binding to unix socket");
    sockaddr_un sock_addr{};
    std::memset(&sock_addr, 0, sizeof(sock_addr));
    sock_addr.sun_family = AF_UNIX;
    std::strncpy(sock_addr.sun_path, socket_name_.c_str(),
                 sizeof(sock_addr.sun_path));
    // TODO: Fix truncation of socket name to 14 chars when casting
    srv_sock_address = reinterpret_cast<sockaddr*>(&sock_addr);
  } else {
    TS_LOG(INFO, "Binding to tcp socket");
    sockaddr_in sock_addr{};
    std::memset(&sock_addr, 0, sizeof(sock_addr));
    sock_addr.sin_family = AF_INET;
    sock_addr.sin_port = port_;
    sock_addr.sin_addr.s_addr = inet_addr(socket_name_.c_str());
    srv_sock_address = reinterpret_cast<sockaddr*>(&sock_addr);
  }

  if (bind(server_socket_, srv_sock_address, sizeof(*srv_sock_address)) < 0) {
    TS_LOGF(FATAL, "Could not bind socket. errno: {}", errno);
  }
  if (listen(server_socket_, 1) == -1) {
    TS_LOGF(FATAL, "Failed to listen on socket. errno: {}", errno);
  }
  TS_LOG(INFO, "Socket bind successful");
  TS_LOGF(INFO, "[PID] {}", getpid());
  TS_LOG(INFO, "Torchserve worker started.");
=======
    sockaddr* srv_sock_address, client_sock_address{};
    socklen_t name_len;
    if (socket_type_ == "unix") {
      TS_LOG(INFO, "Binding to unix socket");
      sockaddr_un sock_addr{};
      std::memset(&sock_addr, 0, sizeof(sock_addr));
      sock_addr.sun_family = AF_UNIX;
      std::strncpy(sock_addr.sun_path, socket_name_.c_str(), sizeof(sock_addr.sun_path));
      srv_sock_address = reinterpret_cast<sockaddr*>(&sock_addr);
      name_len = SUN_LEN(&sock_addr);
    } else {
      TS_LOG(INFO, "Binding to tcp socket");
      sockaddr_in sock_addr{};
      std::memset(&sock_addr, 0, sizeof(sock_addr));
      sock_addr.sin_family = AF_INET;
      sock_addr.sin_port = port_;
      sock_addr.sin_addr.s_addr = inet_addr(socket_name_.c_str());
      srv_sock_address = reinterpret_cast<sockaddr*>(&sock_addr);
      name_len = sizeof(*srv_sock_address);
    }

    if (bind(server_socket_, srv_sock_address, name_len) < 0) {
      TS_LOGF(FATAL, "Could not bind socket. errno: {}", errno);
    }
    if (listen(server_socket_, 1) == -1) {
      TS_LOGF(FATAL, "Failed to listen on socket. errno: {}", errno);
    }
    TS_LOG(INFO, "Socket bind successful");
    TS_LOGF(INFO, "[PID]{}", getpid());
    TS_LOG(INFO, "Torch worker started.");
>>>>>>> bb7e4f4a

  while (true) {
    socklen_t len = sizeof(client_sock_address);
    auto client_sock =
        accept(server_socket_, (sockaddr*)&client_sock_address, &len);
    if (client_sock < 0) {
      TS_LOGF(FATAL, "Failed to accept client. errno: {}", errno);
    }
    TS_LOGF(INFO, "Connection accepted: {}", socket_name_);
    auto model_worker =
        std::make_unique<torchserve::SocketModelWorker>(client_sock, backend_);
    model_worker->Run();
  }
}

bool SocketServer::CreateBackend(
    const torchserve::Manifest::RuntimeType& runtime_type,
    const std::string& model_dir) {
  if (runtime_type == "LSP") {
    backend_ = std::make_shared<torchserve::torchscripted::Backend>();
    return backend_->Initialize(model_dir);
  }
  return false;
}

[[noreturn]] void SocketModelWorker::Run() {
  TS_LOG(INFO, "Handle connection");
  while (true) {
    char cmd = torchserve::OTFMessage::RetrieveCmd(client_socket_);

    if (cmd == 'I') {
      TS_LOG(INFO, "INFER request received");
      auto model_instance = backend_->GetModelInstance();
      if (!model_instance) {
        TS_LOG(ERROR,
               "Model is not loaded yet, not able to process this inference "
               "request.");
      } else {
        auto response = model_instance->Predict(
            torchserve::OTFMessage::RetrieveInferenceMsg(client_socket_));
        if (!torchserve::OTFMessage::SendInferenceResponse(client_socket_,
                                                           response)) {
          TS_LOG(ERROR, "Error writing inference response to socket");
        }
      }
    } else if (cmd == 'L') {
      TS_LOG(INFO, "LOAD request received");
      // TODO: error handling
      auto backend_response = backend_->LoadModel(
          torchserve::OTFMessage::RetrieveLoadMsg(client_socket_));
      if (!torchserve::OTFMessage::SendLoadModelResponse(
              client_socket_, std::move(backend_response))) {
        TS_LOG(ERROR, "Error writing response to socket");
      }
    } else {
      TS_LOGF(ERROR, "Received unknown command: {}", cmd);
    }
  }
}
}  // namespace torchserve<|MERGE_RESOLUTION|>--- conflicted
+++ resolved
@@ -1,30 +1,19 @@
 #include "src/backends/process/model_worker.hh"
 
 namespace fs = std::filesystem;
-
 
 namespace torchserve {
 void SocketServer::Initialize(
     const std::string& socket_type, const std::string& socket_name,
     const std::string& host_addr, const std::string& port_num,
     const torchserve::Manifest::RuntimeType& runtime_type,
-<<<<<<< HEAD
     torchserve::DeviceType device_type, const std::string& model_dir) {
-  unsigned short socket_family;
+  unsigned short socket_family = 0;
   socket_family = AF_INET;
+  socket_type_ = socket_type;
   if (device_type != "cpu" && device_type != "gpu") {
     TS_LOGF(WARN, "Invalid device type: {}", device_type);
   }
-=======
-    torchserve::DeviceType device_type,
-    const std::string& model_dir) {
-    unsigned short socket_family;
-    socket_family = AF_INET;
-    socket_type_ = socket_type;
-    if (device_type != "cpu" && device_type != "gpu") {
-      TS_LOGF(WARN, "Invalid device type: {}", device_type);
-    }
->>>>>>> bb7e4f4a
 
   if (socket_type == "unix") {
     socket_family = AF_UNIX;
@@ -32,7 +21,6 @@
       TS_LOG(FATAL, "Wrong arguments passed. No socket name given.");
     }
 
-<<<<<<< HEAD
     std::filesystem::path s_name_path(socket_name);
     if (std::remove(socket_name.c_str()) != 0 &&
         std::filesystem::exists(s_name_path)) {
@@ -42,23 +30,6 @@
   } else if (socket_type == "tcp") {
     if (host_addr.empty()) {
       socket_name_ = "127.0.0.1";
-=======
-      fs::path s_name_path(socket_name);
-      if (std::remove(socket_name.c_str()) != 0 && fs::exists(s_name_path)) {
-        TS_LOGF(FATAL, "socket already in use: {}", socket_name);
-      }
-      socket_name_ = socket_name;
-    } else if (socket_type == "tcp") {
-      if (host_addr.empty()) {
-        socket_name_ = "127.0.0.1";
-      } else {
-        socket_name_ = host_addr;
-        if (port_num.empty()) {
-          TS_LOG(FATAL, "Wrong arguments passed. No socket port given.");
-        }
-        port_ = htons(stoi(port_num));
-      }
->>>>>>> bb7e4f4a
     } else {
       socket_name_ = host_addr;
       if (port_num.empty()) {
@@ -89,8 +60,8 @@
     TS_LOGF(FATAL, "Failed to setsockopt. errno: {}", errno);
   }
 
-<<<<<<< HEAD
-  sockaddr *srv_sock_address, client_sock_address{};
+  sockaddr *srv_sock_address = nullptr, client_sock_address{};
+  socklen_t name_len = 0;
   if (socket_type_ == "unix") {
     TS_LOG(INFO, "Binding to unix socket");
     sockaddr_un sock_addr{};
@@ -98,8 +69,8 @@
     sock_addr.sun_family = AF_UNIX;
     std::strncpy(sock_addr.sun_path, socket_name_.c_str(),
                  sizeof(sock_addr.sun_path));
-    // TODO: Fix truncation of socket name to 14 chars when casting
     srv_sock_address = reinterpret_cast<sockaddr*>(&sock_addr);
+    name_len = SUN_LEN(&sock_addr);
   } else {
     TS_LOG(INFO, "Binding to tcp socket");
     sockaddr_in sock_addr{};
@@ -108,6 +79,7 @@
     sock_addr.sin_port = port_;
     sock_addr.sin_addr.s_addr = inet_addr(socket_name_.c_str());
     srv_sock_address = reinterpret_cast<sockaddr*>(&sock_addr);
+    name_len = sizeof(*srv_sock_address);
   }
 
   if (bind(server_socket_, srv_sock_address, sizeof(*srv_sock_address)) < 0) {
@@ -119,38 +91,6 @@
   TS_LOG(INFO, "Socket bind successful");
   TS_LOGF(INFO, "[PID] {}", getpid());
   TS_LOG(INFO, "Torchserve worker started.");
-=======
-    sockaddr* srv_sock_address, client_sock_address{};
-    socklen_t name_len;
-    if (socket_type_ == "unix") {
-      TS_LOG(INFO, "Binding to unix socket");
-      sockaddr_un sock_addr{};
-      std::memset(&sock_addr, 0, sizeof(sock_addr));
-      sock_addr.sun_family = AF_UNIX;
-      std::strncpy(sock_addr.sun_path, socket_name_.c_str(), sizeof(sock_addr.sun_path));
-      srv_sock_address = reinterpret_cast<sockaddr*>(&sock_addr);
-      name_len = SUN_LEN(&sock_addr);
-    } else {
-      TS_LOG(INFO, "Binding to tcp socket");
-      sockaddr_in sock_addr{};
-      std::memset(&sock_addr, 0, sizeof(sock_addr));
-      sock_addr.sin_family = AF_INET;
-      sock_addr.sin_port = port_;
-      sock_addr.sin_addr.s_addr = inet_addr(socket_name_.c_str());
-      srv_sock_address = reinterpret_cast<sockaddr*>(&sock_addr);
-      name_len = sizeof(*srv_sock_address);
-    }
-
-    if (bind(server_socket_, srv_sock_address, name_len) < 0) {
-      TS_LOGF(FATAL, "Could not bind socket. errno: {}", errno);
-    }
-    if (listen(server_socket_, 1) == -1) {
-      TS_LOGF(FATAL, "Failed to listen on socket. errno: {}", errno);
-    }
-    TS_LOG(INFO, "Socket bind successful");
-    TS_LOGF(INFO, "[PID]{}", getpid());
-    TS_LOG(INFO, "Torch worker started.");
->>>>>>> bb7e4f4a
 
   while (true) {
     socklen_t len = sizeof(client_sock_address);

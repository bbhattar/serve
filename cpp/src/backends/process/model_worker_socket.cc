#include <gflags/gflags.h>

#include <iostream>
#include <memory>
<<<<<<< HEAD
=======
#include <gflags/gflags.h>
#include <filesystem>
>>>>>>> bb7e4f4a

#include "src/backends/process/model_worker.hh"
#include "src/utils/logging.hh"

DEFINE_string(sock_type, "tcp", "socket type");
DEFINE_string(sock_name, "", "socket name for uds");
DEFINE_string(host, "127.0.0.1", "");
DEFINE_string(port, "9000", "");
DEFINE_string(runtime_type, "LSP", "model runtime type");
DEFINE_string(device_type, "cpu", "cpu, or gpu");
// TODO: discuss multiple backends support
DEFINE_string(model_dir, "", "model path");
<<<<<<< HEAD
// TODO: change to file based config
DEFINE_string(logger_config_path, "./_build/resources/logging.config",
              "Logging config file path");

int main(int argc, char* argv[]) {
  try {
    gflags::ParseCommandLineFlags(&argc, &argv, true);
    torchserve::Logger::InitLogger(FLAGS_logger_config_path);

    torchserve::SocketServer server = torchserve::SocketServer::GetInstance();
    server.Initialize(FLAGS_socket_type, FLAGS_socket_name, FLAGS_host,
                      FLAGS_port, FLAGS_runtime_type, FLAGS_device_type,
                      FLAGS_model_dir);
=======
DEFINE_string(logger_config_path, "", "Logging config file path");

int main(int argc, char* argv[]) {
  gflags::ParseCommandLineFlags(&argc, &argv, true);
  // Default logging file path is relative to the program invocation path
  // in the build artifacts. No way of knowing before args are parsed
  // Setting it once the args are parsed
  if (FLAGS_logger_config_path.empty()) {
    FLAGS_logger_config_path = std::string() +
                               std::filesystem::canonical(gflags::ProgramInvocationName()).parent_path().c_str() +
                               PATH_SEPARATOR + ".." +
                               PATH_SEPARATOR + "resources" +
                               PATH_SEPARATOR + "logging.config";
  }
  torchserve::Logger::InitLogger(FLAGS_logger_config_path);

  torchserve::SocketServer server = torchserve::SocketServer::GetInstance();

  server.Initialize(FLAGS_sock_type, FLAGS_sock_name,
  FLAGS_host, FLAGS_port, FLAGS_runtime_type, FLAGS_device_type, FLAGS_model_dir);
>>>>>>> bb7e4f4a

    server.Run();

    gflags::ShutDownCommandLineFlags();
  } catch (...) {
    std::cout << "cpp backend failed to start\n";
  }
}<|MERGE_RESOLUTION|>--- conflicted
+++ resolved
@@ -1,12 +1,8 @@
 #include <gflags/gflags.h>
 
+#include <filesystem>
 #include <iostream>
 #include <memory>
-<<<<<<< HEAD
-=======
-#include <gflags/gflags.h>
-#include <filesystem>
->>>>>>> bb7e4f4a
 
 #include "src/backends/process/model_worker.hh"
 #include "src/utils/logging.hh"
@@ -19,42 +15,28 @@
 DEFINE_string(device_type, "cpu", "cpu, or gpu");
 // TODO: discuss multiple backends support
 DEFINE_string(model_dir, "", "model path");
-<<<<<<< HEAD
-// TODO: change to file based config
-DEFINE_string(logger_config_path, "./_build/resources/logging.config",
-              "Logging config file path");
+DEFINE_string(logger_config_path, "", "Logging config file path");
 
 int main(int argc, char* argv[]) {
   try {
     gflags::ParseCommandLineFlags(&argc, &argv, true);
+    // Default logging file path is relative to the program invocation path
+    // in the build artifacts. No way of knowing before args are parsed
+    // Setting it once the args are parsed
+    if (FLAGS_logger_config_path.empty()) {
+      FLAGS_logger_config_path =
+          std::string() +
+          std::filesystem::canonical(gflags::ProgramInvocationName())
+              .parent_path()
+              .c_str() +
+          PATH_SEPARATOR + ".." + PATH_SEPARATOR + "resources" +
+          PATH_SEPARATOR + "logging.config";
+    }
     torchserve::Logger::InitLogger(FLAGS_logger_config_path);
 
     torchserve::SocketServer server = torchserve::SocketServer::GetInstance();
-    server.Initialize(FLAGS_socket_type, FLAGS_socket_name, FLAGS_host,
-                      FLAGS_port, FLAGS_runtime_type, FLAGS_device_type,
-                      FLAGS_model_dir);
-=======
-DEFINE_string(logger_config_path, "", "Logging config file path");
-
-int main(int argc, char* argv[]) {
-  gflags::ParseCommandLineFlags(&argc, &argv, true);
-  // Default logging file path is relative to the program invocation path
-  // in the build artifacts. No way of knowing before args are parsed
-  // Setting it once the args are parsed
-  if (FLAGS_logger_config_path.empty()) {
-    FLAGS_logger_config_path = std::string() +
-                               std::filesystem::canonical(gflags::ProgramInvocationName()).parent_path().c_str() +
-                               PATH_SEPARATOR + ".." +
-                               PATH_SEPARATOR + "resources" +
-                               PATH_SEPARATOR + "logging.config";
-  }
-  torchserve::Logger::InitLogger(FLAGS_logger_config_path);
-
-  torchserve::SocketServer server = torchserve::SocketServer::GetInstance();
-
-  server.Initialize(FLAGS_sock_type, FLAGS_sock_name,
-  FLAGS_host, FLAGS_port, FLAGS_runtime_type, FLAGS_device_type, FLAGS_model_dir);
->>>>>>> bb7e4f4a
+    server.Initialize(FLAGS_sock_type, FLAGS_sock_name, FLAGS_host, FLAGS_port,
+                      FLAGS_runtime_type, FLAGS_device_type, FLAGS_model_dir);
 
     server.Run();
 

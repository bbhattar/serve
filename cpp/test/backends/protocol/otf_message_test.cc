#include <gtest/gtest.h>

#include "mock_socket.hh"

namespace torchserve {
<<<<<<< HEAD
TEST(OTFMessageTest, TestRetieveCmd) {
  auto client_socket = std::make_shared<MockSocket>();
  EXPECT_CALL(*client_socket, RetrieveBuffer(testing::_, testing::_))
      .Times(1)
      .WillOnce(testing::Invoke([=](size_t length, char* data) {
        ASSERT_EQ(length, 1);
        strncpy(data, "L", length);
      }));
  auto cmd = OTFMessage::RetrieveCmd(*client_socket);
  ASSERT_EQ(cmd, 'L');
}
=======
  TEST(OTFMessageTest, TestRetieveCmd) {
    auto client_socket = std::make_shared<MockSocket>();
    EXPECT_CALL(*client_socket, RetrieveBuffer(testing::_, testing::_))
                .Times(1)
                .WillOnce(testing::Invoke([=](size_t length, char* data) {
                  ASSERT_EQ(length, 1);
                  strncpy(data, "L", length);
                }));
    auto cmd = OTFMessage::RetrieveCmd(*client_socket);
    ASSERT_EQ(cmd, 'L');
  }
>>>>>>> bb7e4f4a

TEST(OTFMessageTest, TestEncodeLoadModelResponse) {
  std::string message = "model_loaded";
  auto dummyResponse =
      std::make_unique<torchserve::LoadModelResponse>(200, message);
  std::vector<char> data_buffer{};
  torchserve::OTFMessage::EncodeLoadModelResponse(std::move(dummyResponse),
                                                  data_buffer);
  const char* expectedResponse =
      "\x00\x00\x00\xc8\x00\x00\x00\x0cmodel_loaded\xff\xff\xff\xff";
  EXPECT_TRUE(0 == std::memcmp(data_buffer.data(), expectedResponse,
                               data_buffer.size()));
}

TEST(OTFMessageTest, TestUTF8EncodeLoadModelResponse) {
  std::string message = "测试";
  auto dummyResponse =
      std::make_unique<torchserve::LoadModelResponse>(200, message);
  std::vector<char> data_buffer{};
  torchserve::OTFMessage::EncodeLoadModelResponse(std::move(dummyResponse),
                                                  data_buffer);
  const char* expectedResponse =
      "\x00\x00\x00\xc8\x00\x00\x00\x06\xe6\xb5\x8b\xe8\xaf\x95\xff\xff\xff"
      "\xff";
  EXPECT_TRUE(0 == std::memcmp(data_buffer.data(), expectedResponse,
                               data_buffer.size()));
}

<<<<<<< HEAD
TEST(OTFMessageTest, TestRetrieveMsgLoadGpu) {
  std::unique_ptr<MockSocket> client_socket = std::make_unique<MockSocket>();
  LoadModelRequest expected("model_path", "测试", 1, "handler", "envelope", 1,
                            false);
  EXPECT_CALL(*client_socket, RetrieveInt())
      .Times(6)
      // model_name length
      .WillOnce(::testing::Return(6))
      // model_path length
      .WillOnce(::testing::Return(10))
      // batch_size
      .WillOnce(::testing::Return(1))
      // handler length
      .WillOnce(::testing::Return(7))
      // gpu_id
      .WillOnce(::testing::Return(1))
      // envelope length
      .WillOnce(::testing::Return(8));
  EXPECT_CALL(*client_socket, RetrieveBool())
      .Times(1)
      .WillOnce(::testing::Return(false));
  EXPECT_CALL(*client_socket, RetrieveBuffer(testing::_, testing::_))
      .Times(4)
      // model_name
      .WillOnce(testing::Invoke([=](size_t length, char* data) {
        ASSERT_EQ(length, 6);
        strncpy(data, "测试", length);
      }))
      .WillOnce(testing::Invoke([=](size_t length, char* data) {
        ASSERT_EQ(length, 10);
        strncpy(data, "model_path", length);
      }))
      .WillOnce(testing::Invoke([=](size_t length, char* data) {
        ASSERT_EQ(length, 7);
        strncpy(data, "handler", length);
      }))
      .WillOnce(testing::Invoke([=](size_t length, char* data) {
        ASSERT_EQ(length, 8);
        strncpy(data, "envelope", length);
      }));
  auto load_model_request = OTFMessage::RetrieveLoadMsg(*client_socket);
  ASSERT_TRUE(*load_model_request == expected);
  client_socket.reset();
}

TEST(OTFMessageTest, TestRetrieveMsgLoadNoGpu) {
  std::unique_ptr<MockSocket> client_socket = std::make_unique<MockSocket>();
  LoadModelRequest expected("model_path", "model_name", -1, "handler",
                            "envelope", 1, true);
  EXPECT_CALL(*client_socket, RetrieveInt())
      .Times(6)
      .WillOnce(::testing::Return(10))
      .WillOnce(::testing::Return(10))
      .WillOnce(::testing::Return(1))
      .WillOnce(::testing::Return(7))
      .WillOnce(::testing::Return(-1))
      .WillOnce(::testing::Return(8));
  EXPECT_CALL(*client_socket, RetrieveBool())
      .Times(1)
      .WillOnce(::testing::Return(true));
  EXPECT_CALL(*client_socket, RetrieveBuffer(testing::_, testing::_))
      .Times(4)
      .WillOnce(testing::Invoke([=](size_t length, char* data) {
        ASSERT_EQ(length, 10);
        strncpy(data, "model_name", length);
      }))
      .WillOnce(testing::Invoke([=](size_t length, char* data) {
        ASSERT_EQ(length, 10);
        strncpy(data, "model_path", length);
      }))
      .WillOnce(testing::Invoke([=](size_t length, char* data) {
        ASSERT_EQ(length, 7);
        strncpy(data, "handler", length);
      }))
      .WillOnce(testing::Invoke([=](size_t length, char* data) {
        ASSERT_EQ(length, 8);
        strncpy(data, "envelope", length);
      }));
  auto load_model_request = OTFMessage::RetrieveLoadMsg(*client_socket);
  ASSERT_TRUE(*load_model_request == expected);
  client_socket.reset();
}
=======
  TEST(OTFMessageTest, TestRetrieveMsgLoadGpu) {
    std::unique_ptr<MockSocket> client_socket = std::make_unique<MockSocket>();
    LoadModelRequest expected("model_path", "测试", 1, "handler", "envelope", 1, false);
    EXPECT_CALL(*client_socket, RetrieveInt())
                .Times(6)
                // model_name length
                .WillOnce(::testing::Return(6))
                // model_path length
                .WillOnce(::testing::Return(10))
                // batch_size
                .WillOnce(::testing::Return(1))
                // handler length
                .WillOnce(::testing::Return(7))
                // gpu_id
                .WillOnce(::testing::Return(1))
                // envelope length
                .WillOnce(::testing::Return(8));
    EXPECT_CALL(*client_socket, RetrieveBool())
                .Times(1)
                .WillOnce(::testing::Return(false));
    EXPECT_CALL(*client_socket, RetrieveBuffer(testing::_, testing::_))
                .Times(4)
                // model_name
                .WillOnce(testing::Invoke([=](size_t length, char* data) {
                  ASSERT_EQ(length, 6);
                  strncpy(data, "测试", length);
                }))
                .WillOnce(testing::Invoke([=](size_t length, char* data) {
                  ASSERT_EQ(length, 10);
                  strncpy(data, "model_path", length);
                }))
                .WillOnce(testing::Invoke([=](size_t length, char* data) {
                  ASSERT_EQ(length, 7);
                  strncpy(data, "handler", length);
                }))
                .WillOnce(testing::Invoke([=](size_t length, char* data) {
                  ASSERT_EQ(length, 8);
                  strncpy(data, "envelope", length);
                }));
    auto load_model_request = OTFMessage::RetrieveLoadMsg(*client_socket);
    ASSERT_TRUE(*load_model_request == expected);
    client_socket.reset();
  }

  TEST(OTFMessageTest, TestRetrieveMsgLoadNoGpu) {
    std::unique_ptr<MockSocket> client_socket = std::make_unique<MockSocket>();
    LoadModelRequest expected("model_path", "model_name", -1, "handler", "envelope", 1, true);
    EXPECT_CALL(*client_socket, RetrieveInt())
                .Times(6)
                .WillOnce(::testing::Return(10))
                .WillOnce(::testing::Return(10))
                .WillOnce(::testing::Return(1))
                .WillOnce(::testing::Return(7))
                .WillOnce(::testing::Return(-1))
                .WillOnce(::testing::Return(8));
    EXPECT_CALL(*client_socket, RetrieveBool())
                .Times(1)
                .WillOnce(::testing::Return(true));
    EXPECT_CALL(*client_socket, RetrieveBuffer(testing::_, testing::_))
                .Times(4)
                .WillOnce(testing::Invoke([=](size_t length, char* data) {
                  ASSERT_EQ(length, 10);
                  strncpy(data, "model_name", length);
                }))
                .WillOnce(testing::Invoke([=](size_t length, char* data) {
                  ASSERT_EQ(length, 10);
                  strncpy(data, "model_path", length);
                }))
                .WillOnce(testing::Invoke([=](size_t length, char* data) {
                  ASSERT_EQ(length, 7);
                  strncpy(data, "handler", length);
                }))
                .WillOnce(testing::Invoke([=](size_t length, char* data) {
                  ASSERT_EQ(length, 8);
                  strncpy(data, "envelope", length);
                }));
    auto load_model_request = OTFMessage::RetrieveLoadMsg(*client_socket);
    ASSERT_TRUE(*load_model_request == expected);
    client_socket.reset();
  }
>>>>>>> bb7e4f4a

TEST(OTFMessageTest, TestEncodeSuccessInferenceResponse) {
  std::string request_id = "d22dd8d8-0abf";
  auto inference_response = std::make_shared<InferenceResponse>(request_id);
  inference_response->SetResponse(200, "data_type", "string", "sample_message");
  auto inference_response_batch = std::make_shared<InferenceResponseBatch>();

  (*inference_response_batch)[request_id] = inference_response;
  std::vector<char> data_buffer{};
  OTFMessage::EncodeInferenceResponse(inference_response_batch, data_buffer);
  const char* expectedResponse =
      "\x00\x00\x00\xc8\x00\x00\x00\x12Prediction "
      "success\x00\x00\x00\rd22dd8d8-"
      "0abf\x00\x00\x00\x00\x00\x00\x00\xc8\x00\x00\x00\x00\x00\x00\x00\x01\x00"
      "\x00\x00\tdata_type\x00\x00\x00\x06string\x00\x00\x00\x0esample_"
      "message\xff\xff\xff\xff";
  EXPECT_TRUE(0 == std::memcmp(data_buffer.data(), expectedResponse,
                               data_buffer.size()));
}

TEST(OTFMessageTest, TestEncodeFailureInferenceResponse) {
  std::string request_id = "d22dd8d8-0abf";
  auto inference_response = std::make_shared<InferenceResponse>(request_id);
  inference_response->SetResponse(500, "data_type", "string",
                                  "response_failure_message");
  auto inference_response_batch = std::make_shared<InferenceResponseBatch>();

  (*inference_response_batch)[request_id] = inference_response;
  std::vector<char> data_buffer{};
  OTFMessage::EncodeInferenceResponse(inference_response_batch, data_buffer);
  TS_LOG(ERROR, "result_size: {}", data_buffer.size());
  const char* expectedResponse =
      "\x00\x00\x01\xf4\x00\x00\x00\x18response_failure_"
      "message\x00\x00\x00\rd22dd8d8-"
      "0abf\x00\x00\x00\x00\x00\x00\x01\xf4\x00\x00\x00\x00\x00\x00\x00\x01\x00"
      "\x00\x00\tdata_type\x00\x00\x00\x06string\x00\x00\x00\x18response_"
      "failure_message\xff\xff\xff\xff";
  EXPECT_TRUE(0 == std::memcmp(data_buffer.data(), expectedResponse,
                               data_buffer.size()));
}

TEST(OTFMessageTest, TestRetrieveInferenceMsg) {
  auto client_socket = std::make_shared<MockSocket>();
  EXPECT_CALL(*client_socket, RetrieveInt())
      .Times(9)
      // request_id length
      .WillOnce(::testing::Return(4))
      // header_key length
      .WillOnce(::testing::Return(4))
      // header_value length
      .WillOnce(::testing::Return(4))
      // end of headers
      .WillOnce(::testing::Return(-1))
      // parameter_name length
      .WillOnce(::testing::Return(4))
      // content_type length
      .WillOnce(::testing::Return(4))
      // value length
      .WillOnce(::testing::Return(4))
      // end of parameters
      .WillOnce(::testing::Return(-1))
      // end of request
      .WillOnce(::testing::Return(-1));

<<<<<<< HEAD
  EXPECT_CALL(*client_socket, RetrieveBuffer(testing::_, testing::_))
      .Times(6)
      .WillOnce(testing::Invoke([=](size_t length, char* data) {
        ASSERT_EQ(length, 4);
        strncpy(data, "reqi", length);
      }))
      .WillOnce(testing::Invoke([=](size_t length, char* data) {
        ASSERT_EQ(length, 4);
        strncpy(data, "heak", length);
      }))
      .WillOnce(testing::Invoke([=](size_t length, char* data) {
        ASSERT_EQ(length, 4);
        strncpy(data, "heav", length);
      }))
      .WillOnce(testing::Invoke([=](size_t length, char* data) {
        ASSERT_EQ(length, 4);
        strncpy(data, "parn", length);
      }))
      .WillOnce(testing::Invoke([=](size_t length, char* data) {
        ASSERT_EQ(length, 4);
        strncpy(data, "cont", length);
      }))
      .WillOnce(testing::Invoke([=](size_t length, char* data) {
        ASSERT_EQ(length, 4);
        strncpy(data, "valu", length);
      }));
  auto batch_inference_request =
      OTFMessage::RetrieveInferenceMsg(*client_socket);
  auto inference_request = batch_inference_request->at(0);
  ASSERT_EQ(batch_inference_request->size(), 1);
  ASSERT_EQ(inference_request.headers.size(), 3);
  ASSERT_EQ(inference_request.parameters.size(), 1);
  ASSERT_EQ(inference_request.request_id, "reqi");
  ASSERT_EQ(inference_request.headers["heak"], "heav");
  ASSERT_EQ(inference_request.headers["data_dtype"], "bytes");
  ASSERT_EQ(inference_request.headers["parn:contentType"], "cont");
  ASSERT_EQ(
      torchserve::Converter::VectorToStr(inference_request.parameters["parn"]),
      "valu");
}
}  // namespace torchserve
=======
    EXPECT_CALL(*client_socket, RetrieveBuffer(testing::_, testing::_))
                .Times(6)
                .WillOnce(testing::Invoke([=](size_t length, char* data) {
                  ASSERT_EQ(length, 4);
                  strncpy(data, "reqi", length);
                }))
                .WillOnce(testing::Invoke([=](size_t length, char* data) {
                  ASSERT_EQ(length, 4);
                  strncpy(data, "heak", length);
                }))
                .WillOnce(testing::Invoke([=](size_t length, char* data) {
                  ASSERT_EQ(length, 4);
                  strncpy(data, "heav", length);
                }))
                .WillOnce(testing::Invoke([=](size_t length, char* data) {
                  ASSERT_EQ(length, 4);
                  strncpy(data, "parn", length);
                }))
                .WillOnce(testing::Invoke([=](size_t length, char* data) {
                  ASSERT_EQ(length, 4);
                  strncpy(data, "cont", length);
                }))
                .WillOnce(testing::Invoke([=](size_t length, char* data) {
                  ASSERT_EQ(length, 4);
                  strncpy(data, "valu", length);
                }));
    auto batch_inference_request = OTFMessage::RetrieveInferenceMsg(*client_socket);
    auto inference_request = batch_inference_request->at(0);
    ASSERT_EQ(batch_inference_request->size(), 1);
    ASSERT_EQ(inference_request.headers.size(), 3);
    ASSERT_EQ(inference_request.parameters.size(), 1);
    ASSERT_EQ(inference_request.request_id, "reqi");
    ASSERT_EQ(inference_request.headers["heak"], "heav");
    ASSERT_EQ(inference_request.headers["body_dtype"], "bytes");
    ASSERT_EQ(inference_request.headers["parn:contentType"], "cont");
    ASSERT_EQ(torchserve::Converter::VectorToStr(inference_request.parameters["parn"]), "valu");
  }
}
>>>>>>> bb7e4f4a
<|MERGE_RESOLUTION|>--- conflicted
+++ resolved
@@ -3,7 +3,6 @@
 #include "mock_socket.hh"
 
 namespace torchserve {
-<<<<<<< HEAD
 TEST(OTFMessageTest, TestRetieveCmd) {
   auto client_socket = std::make_shared<MockSocket>();
   EXPECT_CALL(*client_socket, RetrieveBuffer(testing::_, testing::_))
@@ -15,19 +14,6 @@
   auto cmd = OTFMessage::RetrieveCmd(*client_socket);
   ASSERT_EQ(cmd, 'L');
 }
-=======
-  TEST(OTFMessageTest, TestRetieveCmd) {
-    auto client_socket = std::make_shared<MockSocket>();
-    EXPECT_CALL(*client_socket, RetrieveBuffer(testing::_, testing::_))
-                .Times(1)
-                .WillOnce(testing::Invoke([=](size_t length, char* data) {
-                  ASSERT_EQ(length, 1);
-                  strncpy(data, "L", length);
-                }));
-    auto cmd = OTFMessage::RetrieveCmd(*client_socket);
-    ASSERT_EQ(cmd, 'L');
-  }
->>>>>>> bb7e4f4a
 
 TEST(OTFMessageTest, TestEncodeLoadModelResponse) {
   std::string message = "model_loaded";
@@ -56,7 +42,6 @@
                                data_buffer.size()));
 }
 
-<<<<<<< HEAD
 TEST(OTFMessageTest, TestRetrieveMsgLoadGpu) {
   std::unique_ptr<MockSocket> client_socket = std::make_unique<MockSocket>();
   LoadModelRequest expected("model_path", "测试", 1, "handler", "envelope", 1,
@@ -139,88 +124,6 @@
   ASSERT_TRUE(*load_model_request == expected);
   client_socket.reset();
 }
-=======
-  TEST(OTFMessageTest, TestRetrieveMsgLoadGpu) {
-    std::unique_ptr<MockSocket> client_socket = std::make_unique<MockSocket>();
-    LoadModelRequest expected("model_path", "测试", 1, "handler", "envelope", 1, false);
-    EXPECT_CALL(*client_socket, RetrieveInt())
-                .Times(6)
-                // model_name length
-                .WillOnce(::testing::Return(6))
-                // model_path length
-                .WillOnce(::testing::Return(10))
-                // batch_size
-                .WillOnce(::testing::Return(1))
-                // handler length
-                .WillOnce(::testing::Return(7))
-                // gpu_id
-                .WillOnce(::testing::Return(1))
-                // envelope length
-                .WillOnce(::testing::Return(8));
-    EXPECT_CALL(*client_socket, RetrieveBool())
-                .Times(1)
-                .WillOnce(::testing::Return(false));
-    EXPECT_CALL(*client_socket, RetrieveBuffer(testing::_, testing::_))
-                .Times(4)
-                // model_name
-                .WillOnce(testing::Invoke([=](size_t length, char* data) {
-                  ASSERT_EQ(length, 6);
-                  strncpy(data, "测试", length);
-                }))
-                .WillOnce(testing::Invoke([=](size_t length, char* data) {
-                  ASSERT_EQ(length, 10);
-                  strncpy(data, "model_path", length);
-                }))
-                .WillOnce(testing::Invoke([=](size_t length, char* data) {
-                  ASSERT_EQ(length, 7);
-                  strncpy(data, "handler", length);
-                }))
-                .WillOnce(testing::Invoke([=](size_t length, char* data) {
-                  ASSERT_EQ(length, 8);
-                  strncpy(data, "envelope", length);
-                }));
-    auto load_model_request = OTFMessage::RetrieveLoadMsg(*client_socket);
-    ASSERT_TRUE(*load_model_request == expected);
-    client_socket.reset();
-  }
-
-  TEST(OTFMessageTest, TestRetrieveMsgLoadNoGpu) {
-    std::unique_ptr<MockSocket> client_socket = std::make_unique<MockSocket>();
-    LoadModelRequest expected("model_path", "model_name", -1, "handler", "envelope", 1, true);
-    EXPECT_CALL(*client_socket, RetrieveInt())
-                .Times(6)
-                .WillOnce(::testing::Return(10))
-                .WillOnce(::testing::Return(10))
-                .WillOnce(::testing::Return(1))
-                .WillOnce(::testing::Return(7))
-                .WillOnce(::testing::Return(-1))
-                .WillOnce(::testing::Return(8));
-    EXPECT_CALL(*client_socket, RetrieveBool())
-                .Times(1)
-                .WillOnce(::testing::Return(true));
-    EXPECT_CALL(*client_socket, RetrieveBuffer(testing::_, testing::_))
-                .Times(4)
-                .WillOnce(testing::Invoke([=](size_t length, char* data) {
-                  ASSERT_EQ(length, 10);
-                  strncpy(data, "model_name", length);
-                }))
-                .WillOnce(testing::Invoke([=](size_t length, char* data) {
-                  ASSERT_EQ(length, 10);
-                  strncpy(data, "model_path", length);
-                }))
-                .WillOnce(testing::Invoke([=](size_t length, char* data) {
-                  ASSERT_EQ(length, 7);
-                  strncpy(data, "handler", length);
-                }))
-                .WillOnce(testing::Invoke([=](size_t length, char* data) {
-                  ASSERT_EQ(length, 8);
-                  strncpy(data, "envelope", length);
-                }));
-    auto load_model_request = OTFMessage::RetrieveLoadMsg(*client_socket);
-    ASSERT_TRUE(*load_model_request == expected);
-    client_socket.reset();
-  }
->>>>>>> bb7e4f4a
 
 TEST(OTFMessageTest, TestEncodeSuccessInferenceResponse) {
   std::string request_id = "d22dd8d8-0abf";
@@ -285,7 +188,6 @@
       // end of request
       .WillOnce(::testing::Return(-1));
 
-<<<<<<< HEAD
   EXPECT_CALL(*client_socket, RetrieveBuffer(testing::_, testing::_))
       .Times(6)
       .WillOnce(testing::Invoke([=](size_t length, char* data) {
@@ -320,50 +222,10 @@
   ASSERT_EQ(inference_request.parameters.size(), 1);
   ASSERT_EQ(inference_request.request_id, "reqi");
   ASSERT_EQ(inference_request.headers["heak"], "heav");
-  ASSERT_EQ(inference_request.headers["data_dtype"], "bytes");
+  ASSERT_EQ(inference_request.headers["body_dtype"], "bytes");
   ASSERT_EQ(inference_request.headers["parn:contentType"], "cont");
   ASSERT_EQ(
       torchserve::Converter::VectorToStr(inference_request.parameters["parn"]),
       "valu");
 }
-}  // namespace torchserve
-=======
-    EXPECT_CALL(*client_socket, RetrieveBuffer(testing::_, testing::_))
-                .Times(6)
-                .WillOnce(testing::Invoke([=](size_t length, char* data) {
-                  ASSERT_EQ(length, 4);
-                  strncpy(data, "reqi", length);
-                }))
-                .WillOnce(testing::Invoke([=](size_t length, char* data) {
-                  ASSERT_EQ(length, 4);
-                  strncpy(data, "heak", length);
-                }))
-                .WillOnce(testing::Invoke([=](size_t length, char* data) {
-                  ASSERT_EQ(length, 4);
-                  strncpy(data, "heav", length);
-                }))
-                .WillOnce(testing::Invoke([=](size_t length, char* data) {
-                  ASSERT_EQ(length, 4);
-                  strncpy(data, "parn", length);
-                }))
-                .WillOnce(testing::Invoke([=](size_t length, char* data) {
-                  ASSERT_EQ(length, 4);
-                  strncpy(data, "cont", length);
-                }))
-                .WillOnce(testing::Invoke([=](size_t length, char* data) {
-                  ASSERT_EQ(length, 4);
-                  strncpy(data, "valu", length);
-                }));
-    auto batch_inference_request = OTFMessage::RetrieveInferenceMsg(*client_socket);
-    auto inference_request = batch_inference_request->at(0);
-    ASSERT_EQ(batch_inference_request->size(), 1);
-    ASSERT_EQ(inference_request.headers.size(), 3);
-    ASSERT_EQ(inference_request.parameters.size(), 1);
-    ASSERT_EQ(inference_request.request_id, "reqi");
-    ASSERT_EQ(inference_request.headers["heak"], "heav");
-    ASSERT_EQ(inference_request.headers["body_dtype"], "bytes");
-    ASSERT_EQ(inference_request.headers["parn:contentType"], "cont");
-    ASSERT_EQ(torchserve::Converter::VectorToStr(inference_request.parameters["parn"]), "valu");
-  }
-}
->>>>>>> bb7e4f4a
+}  // namespace torchserve
import argparse
import json
import os
import shutil
import subprocess
import sys
import urllib.request

REPO_ROOT = os.path.join(os.path.dirname(os.path.abspath(__file__)), "..")
sys.path.append(REPO_ROOT)
MODEL_STORE_DIR = os.path.join(REPO_ROOT, "model_store_gen")
os.makedirs(MODEL_STORE_DIR, exist_ok=True)
MAR_CONFIG_FILE_PATH = os.path.join(REPO_ROOT, "ts_scripts", "mar_config.json")


def delete_model_store_gen_dir():
    print(f"## Deleting model_store_gen_dir: {MODEL_STORE_DIR}\n")
    mar_set.clear()
    if os.path.exists(MODEL_STORE_DIR):
        try:
            shutil.rmtree(MODEL_STORE_DIR)
        except OSError as e:
            print("Error: %s : %s" % (MODEL_STORE_DIR, e.strerror))


mar_set = set()


def gen_mar(model_store=None):
    print(f"## Starting gen_mar: {model_store}\n")
    if len(mar_set) == 0:
        generate_mars(mar_config=MAR_CONFIG_FILE_PATH, model_store_dir=MODEL_STORE_DIR)

    if model_store is not None and os.path.exists(model_store):
        print("## Create symlink for mar files\n")
        for mar_file in mar_set:
            src = f"{MODEL_STORE_DIR}/{mar_file}"
            dst = f"{model_store}/{mar_file}"
            if os.path.exists(dst):
                print(f"## {dst} already exists.\n")
            else:
                os.symlink(src, dst)
                print(f"## Symlink {src}, {dst} successfully.")


def generate_model(model, model_store_dir):
    serialized_file_path = None
    if model.get("serialized_file_remote", None):
        if model.get("gen_scripted_file_path", None):
            subprocess.run(["python", model["gen_scripted_file_path"]])
        else:
            serialized_model_file_url = (
                f"https://download.pytorch.org/models/{model['serialized_file_remote']}"
            )
            urllib.request.urlretrieve(
                serialized_model_file_url,
                f'{model_store_dir}/{model["serialized_file_remote"]}',
            )
        serialized_file_path = os.path.join(
            model_store_dir, model["serialized_file_remote"]
        )
    elif model.get("serialized_file_local", None):
        serialized_file_path = model["serialized_file_local"]

    handler = model.get("handler", None)

    extra_files = model.get("extra_files", None)

    runtime = model.get("runtime", None)

    archive_format = model.get("archive_format", "zip-store")

    requirements_file = model.get("requirements_file", None)

    export_path = model.get("export_path", model_store_dir)

    cmd = model_archiver_command_builder(
        model["model_name"],
        model["version"],
        model["model_file"],
        serialized_file_path,
        handler,
        extra_files,
        runtime,
        archive_format,
        requirements_file,
        export_path,
    )
    print(f"## In directory: {os.getcwd()} | Executing command: {cmd}\n")
    try:
        subprocess.check_call(cmd, shell=True)
        marfile = "{}.mar".format(model["model_name"])
        print("## {} is generated.\n".format(marfile))
        mar_set.add(marfile)
    except subprocess.CalledProcessError as exc:
        print("## {} creation failed !, error: {}\n".format(model["model_name"], exc))

    if model.get("serialized_file_remote", None) and os.path.exists(
        serialized_file_path
    ):
        os.remove(serialized_file_path)


def generate_mars(mar_config=MAR_CONFIG_FILE_PATH, model_store_dir=MODEL_STORE_DIR):
    """
    By default generate_mars reads ts_scripts/mar_config.json and outputs mar files in dir model_store_gen
    - mar_config.json defines a list of models' mar file parameters. They are:
    - "model_name": model name
    - "version": model version
    - "model_file": the path of file model.py
    - "serialized_file_remote": the url of file .pth or .pt
    - "serialized_file_local": the path of file .pth or .pt
    - "gen_scripted_file_path": the python script path of building .pt file
    - "handler": handler can be either default handler or handler path
    - "extra_files": the paths of extra files
    Note: To generate .pt file, "serialized_file_remote" and "gen_scripted_file_path" must be provided
    """
    print(
        f"## Starting generate_mars, mar_config:{mar_config}, model_store_dir:{model_store_dir}\n"
    )
    mar_set.clear()
    cwd = os.getcwd()
    os.chdir(REPO_ROOT)
    with open(mar_config) as f:
        models = json.loads(f.read())

        for model in models:
<<<<<<< HEAD
            generate_model(model, model_store_dir)
=======
            serialized_file_path = None
            if model.get("serialized_file_remote") and model["serialized_file_remote"]:
                if (
                    model.get("gen_scripted_file_path")
                    and model["gen_scripted_file_path"]
                ):
                    subprocess.run(["python", model["gen_scripted_file_path"]])
                else:
                    serialized_model_file_url = (
                        "https://download.pytorch.org/models/{}".format(
                            model["serialized_file_remote"]
                        )
                    )
                    urllib.request.urlretrieve(
                        serialized_model_file_url,
                        f'{model_store_dir}/{model["serialized_file_remote"]}',
                    )
                serialized_file_path = os.path.join(
                    model_store_dir, model["serialized_file_remote"]
                )
            elif model.get("serialized_file_local") and model["serialized_file_local"]:
                serialized_file_path = model["serialized_file_local"]

            handler = model.get("handler", None)

            extra_files = model.get("extra_files", None)

            runtime = model.get("runtime", None)

            archive_format = model.get("archive_format", "zip-store")

            requirements_file = model.get("requirements_file", None)

            export_path = model.get("export_path", model_store_dir)

            cmd = model_archiver_command_builder(
                model["model_name"],
                model["version"],
                model.get("model_file", None),
                serialized_file_path,
                handler,
                extra_files,
                runtime,
                archive_format,
                requirements_file,
                export_path,
            )
            print(f"## In directory: {os.getcwd()} | Executing command: {cmd}\n")
            try:
                subprocess.check_call(cmd, shell=True)
                marfile = "{}.mar".format(model["model_name"])
                print("## {} is generated.\n".format(marfile))
                mar_set.add(marfile)
            except subprocess.CalledProcessError as exc:
                print(
                    "## {} creation failed !, error: {}\n".format(
                        model["model_name"], exc
                    )
                )

            if (
                model.get("serialized_file_remote")
                and model["serialized_file_remote"]
                and os.path.exists(serialized_file_path)
            ):
                os.remove(serialized_file_path)
>>>>>>> c1b20caf
    os.chdir(cwd)


def model_archiver_command_builder(
    model_name=None,
    version=None,
    model_file=None,
    serialized_file=None,
    handler=None,
    extra_files=None,
    runtime=None,
    archive_format=None,
    requirements_file=None,
    export_path=None,
    force=True,
):
    cmd = "torch-model-archiver"

    if model_name:
        cmd += " --model-name {0}".format(model_name)

    if version:
        cmd += " --version {0}".format(version)

    if model_file:
        cmd += " --model-file {0}".format(model_file)

    if serialized_file:
        cmd += " --serialized-file {0}".format(serialized_file)

    if handler:
        cmd += " --handler {0}".format(handler)

    if extra_files:
        cmd += " --extra-files {0}".format(extra_files)

    if runtime:
        cmd += " --runtime {0}".format(runtime)

    if archive_format:
        cmd += " --archive-format {0}".format(archive_format)

    if requirements_file:
        cmd += " --requirements-file {0}".format(requirements_file)

    if export_path:
        cmd += " --export-path {0}".format(export_path)

    if force:
        cmd += " --force"

    return cmd


if __name__ == "__main__":
    # cmd:
    # python ts_scripts/marsgen.py
    # python ts_scripts/marsgen.py --config my_mar_config.json

    parser = argparse.ArgumentParser(description="Generate model mar files")
    parser.add_argument(
        "--config",
        default=MAR_CONFIG_FILE_PATH,
        help="mar file configuration json file",
    )
    parser.add_argument(
        "--model-store", default=MODEL_STORE_DIR, help="model store dir"
    )

    args = parser.parse_args()
    generate_mars(args.config, MODEL_STORE_DIR)<|MERGE_RESOLUTION|>--- conflicted
+++ resolved
@@ -77,7 +77,7 @@
     cmd = model_archiver_command_builder(
         model["model_name"],
         model["version"],
-        model["model_file"],
+        model.get("model_file", None),
         serialized_file_path,
         handler,
         extra_files,
@@ -125,76 +125,7 @@
         models = json.loads(f.read())
 
         for model in models:
-<<<<<<< HEAD
             generate_model(model, model_store_dir)
-=======
-            serialized_file_path = None
-            if model.get("serialized_file_remote") and model["serialized_file_remote"]:
-                if (
-                    model.get("gen_scripted_file_path")
-                    and model["gen_scripted_file_path"]
-                ):
-                    subprocess.run(["python", model["gen_scripted_file_path"]])
-                else:
-                    serialized_model_file_url = (
-                        "https://download.pytorch.org/models/{}".format(
-                            model["serialized_file_remote"]
-                        )
-                    )
-                    urllib.request.urlretrieve(
-                        serialized_model_file_url,
-                        f'{model_store_dir}/{model["serialized_file_remote"]}',
-                    )
-                serialized_file_path = os.path.join(
-                    model_store_dir, model["serialized_file_remote"]
-                )
-            elif model.get("serialized_file_local") and model["serialized_file_local"]:
-                serialized_file_path = model["serialized_file_local"]
-
-            handler = model.get("handler", None)
-
-            extra_files = model.get("extra_files", None)
-
-            runtime = model.get("runtime", None)
-
-            archive_format = model.get("archive_format", "zip-store")
-
-            requirements_file = model.get("requirements_file", None)
-
-            export_path = model.get("export_path", model_store_dir)
-
-            cmd = model_archiver_command_builder(
-                model["model_name"],
-                model["version"],
-                model.get("model_file", None),
-                serialized_file_path,
-                handler,
-                extra_files,
-                runtime,
-                archive_format,
-                requirements_file,
-                export_path,
-            )
-            print(f"## In directory: {os.getcwd()} | Executing command: {cmd}\n")
-            try:
-                subprocess.check_call(cmd, shell=True)
-                marfile = "{}.mar".format(model["model_name"])
-                print("## {} is generated.\n".format(marfile))
-                mar_set.add(marfile)
-            except subprocess.CalledProcessError as exc:
-                print(
-                    "## {} creation failed !, error: {}\n".format(
-                        model["model_name"], exc
-                    )
-                )
-
-            if (
-                model.get("serialized_file_remote")
-                and model["serialized_file_remote"]
-                and os.path.exists(serialized_file_path)
-            ):
-                os.remove(serialized_file_path)
->>>>>>> c1b20caf
     os.chdir(cwd)
 
 

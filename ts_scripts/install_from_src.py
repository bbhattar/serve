import os
import sys
import time
import shutil


# To help discover local modules
REPO_ROOT = os.path.join(os.path.dirname(os.path.abspath(__file__)), "..")
sys.path.append(REPO_ROOT)

from ts_scripts import print_env_info as build_hdr_printer
from ts_scripts.utils import check_python_version
from ts_scripts.utils import is_conda_env


def clean_slate(): 
    print("## Uninstall existing torchserve and model archiver")
    if is_conda_env():
<<<<<<< HEAD
        cmd = "conda uninstall -y torchserve torch-model-archiver"
=======
        cmd = "conda uninstall -y torchserve torch-model-archiver workflow-model-archiver"
>>>>>>> ad264e69
    else:
        cmd = "pip uninstall -y torchserve torch-model-archiver workflow-model-archiver"
    print(f"## In directory: {os.getcwd()} | Executing command: {cmd}")
    os.system(cmd)
    time.sleep(5)


def install_torchserve():
    print("## Install torchserve from source")
    cmd = "pip install ."
    print(f"## In directory: {os.getcwd()} | Executing command: {cmd}")
    os.system(cmd)


def install_torch_model_archiver():
    print("## Install torch-model-archiver from source")
    cmd = "pip install model-archiver/."
    print(f"## In directory: {os.getcwd()} | Executing command: {cmd}")
    os.system(cmd)


def install_torch_workflow_archiver():
    print("## Install torch-workflow-archiver from source")
    cmd = "pip install workflow-archiver/."
    print(f"## In directory: {os.getcwd()} | Executing command: {cmd}")
    os.system(cmd)


def clean_up_build_residuals():
    print("## Cleaning build residuals (__pycache__)")
    try:
        for (dirpath, dirnames, filenames) in os.walk(os.getcwd()):
            if "__pycache__" in dirnames:
                cache_dir = os.path.join(dirpath, "__pycache__")
                print(f"## Removing - {cache_dir}")
                shutil.rmtree(cache_dir)
    except Exception as e:
        print(f"#Error while cleaning cache file. Details - {str(e)}")


def install_from_src():
    clean_slate()
    install_torch_model_archiver()
    install_torch_workflow_archiver()
    install_torchserve()    
    clean_up_build_residuals()


if __name__ == '__main__':
    check_python_version()
    from pygit2 import Repository
    git_branch = Repository('.').head.shorthand
    build_hdr_printer.main(git_branch)
    install_from_src()<|MERGE_RESOLUTION|>--- conflicted
+++ resolved
@@ -16,11 +16,7 @@
 def clean_slate(): 
     print("## Uninstall existing torchserve and model archiver")
     if is_conda_env():
-<<<<<<< HEAD
-        cmd = "conda uninstall -y torchserve torch-model-archiver"
-=======
         cmd = "conda uninstall -y torchserve torch-model-archiver workflow-model-archiver"
->>>>>>> ad264e69
     else:
         cmd = "pip uninstall -y torchserve torch-model-archiver workflow-model-archiver"
     print(f"## In directory: {os.getcwd()} | Executing command: {cmd}")

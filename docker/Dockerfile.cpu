FROM ubuntu:18.04

ENV PYTHONUNBUFFERED TRUE

RUN apt-get update && \
    DEBIAN_FRONTEND=noninteractive apt-get install --no-install-recommends -y \
    fakeroot \
    ca-certificates \
    dpkg-dev \
    g++ \
    python3-dev \
    openjdk-8-jdk-headless \
    curl \
    vim \
    && rm -rf /var/lib/apt/lists/* \
    && cd /tmp \
    && curl -O https://bootstrap.pypa.io/get-pip.py \
    && python3 get-pip.py

RUN update-alternatives --install /usr/bin/python python /usr/bin/python3 1
RUN update-alternatives --install /usr/local/bin/pip pip /usr/local/bin/pip3 1

RUN pip install --no-cache-dir psutil
RUN pip install --no-cache-dir torch
RUN pip install --no-cache-dir torchvision
ADD serve serve
RUN pip install ../serve/

RUN useradd -m model-server \
    && mkdir -p /home/model-server/tmp

COPY dockerd-entrypoint.sh /usr/local/bin/dockerd-entrypoint.sh

RUN chmod +x /usr/local/bin/dockerd-entrypoint.sh \
    && chown -R model-server /home/model-server

<<<<<<< HEAD
=======
COPY config.properties /home/model-server/config.properties
RUN mkdir /home/model-server/model-store && chown -R model-server /home/model-server/model-store

>>>>>>> 3e582e2f
EXPOSE 8080 8081

USER model-server
WORKDIR /home/model-server
ENV TEMP=/home/model-server/tmp
ENTRYPOINT ["/usr/local/bin/dockerd-entrypoint.sh"]
CMD ["serve"]

LABEL maintainer="wongale@amazon.com"<|MERGE_RESOLUTION|>--- conflicted
+++ resolved
@@ -34,12 +34,8 @@
 RUN chmod +x /usr/local/bin/dockerd-entrypoint.sh \
     && chown -R model-server /home/model-server
 
-<<<<<<< HEAD
-=======
 COPY config.properties /home/model-server/config.properties
-RUN mkdir /home/model-server/model-store && chown -R model-server /home/model-server/model-store
 
->>>>>>> 3e582e2f
 EXPOSE 8080 8081
 
 USER model-server

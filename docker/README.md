--- conflicted
+++ resolved
@@ -34,12 +34,8 @@
 |-h, --help|Show script help|
 |-b, --branch_name|Specify a branch name to use. Default: master |
 |-g, --gpu|Build image with GPU based ubuntu base image|
-<<<<<<< HEAD
 |-bi, --baseimage specify base docker image. Example: nvidia/cuda:11.7.0-cudnn8-runtime-ubuntu20.04|
-|-bt, --buildtype|Which type of docker image to build. Can be one of : production, dev, codebuild|
-=======
 |-bt, --buildtype|Which type of docker image to build. Can be one of : production, dev, ci, codebuild|
->>>>>>> 53900250
 |-t, --tag|Tag name for image. If not specified, script uses torchserve default tag names.|
 |-cv, --cudaversion| Specify to cuda version to use. Supported values `cu92`, `cu101`, `cu102`, `cu111`, `cu113`, `cu116`, `cu117`, `cu118`. Default `cu117`|
 |-ipex, --build-with-ipex| Specify to build with intel_extension_for_pytorch. If not specified, script builds without intel_extension_for_pytorch.|

--- conflicted
+++ resolved
@@ -1,39 +1,106 @@
+# syntax = docker/dockerfile:experimental
+#
+# This file can build images for cpu and gpu env. By default it builds image for CPU.
+# Use following option to build image for cuda/GPU: --build-arg BASE_IMAGE=nvidia/cuda:10.1-cudnn7-runtime-ubuntu18.04
+# Here is complete command for GPU/cuda -
+# $ DOCKER_BUILDKIT=1 docker build --file Dockerfile --build-arg BASE_IMAGE=nvidia/cuda:10.1-cudnn7-runtime-ubuntu18.04 -t torchserve:latest .
+#
+# Following comments have been shamelessly copied from https://github.com/pytorch/pytorch/blob/master/Dockerfile
+#
+# NOTE: To build this you will need a docker version > 18.06 with
+#       experimental enabled and DOCKER_BUILDKIT=1
+#
+#       If you do not use buildkit you are not going to have a good time
+#
+#       For reference:
+#           https://docs.docker.com/develop/develop-images/build_enhancements/
+
+
+ARG BASE_IMAGE=ubuntu:rolling
+
+# Note:
+# Define here the default python version to be used in all later build-stages as default.
+# ARG and ENV variables do not persist across stages (they're build-stage scoped).
+# That is crucial for ARG PYTHON_VERSION, which otherwise becomes "" leading to nasty bugs,
+# that don't let the build fail, but break current version handling logic and result
+# in images with wrong python version. To fix that, we will restate the ARG PYTHON_VERSION
+# on each build-stage.
+ARG PYTHON_VERSION
+ARG BASE_IMAGE_TYPE
+
+FROM ${BASE_IMAGE} as compile-image-slim
+
+COPY --from=openjdk:17.0.1-jdk-slim /usr/local/openjdk-17 /usr/local/openjdk-17
+ENV JAVA_HOME /usr/local/openjdk-17
+RUN update-alternatives --install /usr/bin/java java /usr/local/openjdk-17/bin/java 1
+
+FROM ${BASE_IMAGE} AS compile-image-ubuntu
+ARG BASE_IMAGE=ubuntu:rolling
+ARG PYTHON_VERSION
+ENV PYTHONUNBUFFERED TRUE
+
+RUN --mount=type=cache,id=apt-dev,target=/var/cache/apt \
+    apt-get update && \
+    apt-get upgrade -y && \
+    apt-get install software-properties-common -y && \
+    add-apt-repository -y ppa:deadsnakes/ppa && \
+    apt remove python-pip  python3-pip && \
+    DEBIAN_FRONTEND=noninteractive apt-get install --no-install-recommends -y \
+        ca-certificates \
+        g++ \
+        python3-distutils \
+        python$PYTHON_VERSION \
+        python$PYTHON_VERSION-dev \
+        python$PYTHON_VERSION-venv \
+        openjdk-17-jdk \
+        curl \
+        git \
+    && rm -rf /var/lib/apt/lists/*
+
+
+FROM compile-image-${BASE_IMAGE_TYPE} as compile-image
+# Make the virtual environment and "activating" it by adding it first to the path.
+# From here on the python$PYTHON_VERSION interpreter is used and the packages
+# are installed in /home/venv which is what we need for the "runtime-image"
+
+RUN apt-get update && apt-get install -y git
+
+ARG PYTHON_VERSION
+RUN python$PYTHON_VERSION -m venv /home/venv
+ENV PATH="/home/venv/bin:$PATH"
+
+RUN python -m pip install -U pip setuptools
+
+# This is only useful for cuda env
+RUN export USE_CUDA=1
+
+ARG CUDA_VERSION=""
+
+RUN git clone --depth 1 https://github.com/pytorch/serve.git
+
+WORKDIR "serve"
+
+RUN \
+    if echo "$BASE_IMAGE" | grep -q "cuda:"; then \
+        # Install CUDA version specific binary when CUDA version is specified as a build arg
+        if [ "$CUDA_VERSION" ]; then \
+            python ./ts_scripts/install_dependencies.py --cuda $CUDA_VERSION; \
+        # Install the binary with the latest CPU image on a CUDA base image
+        else \
+            python ./ts_scripts/install_dependencies.py; \
+        fi; \
+    # Install the CPU binary
+    else \
+        python ./ts_scripts/install_dependencies.py; \
+    fi
+
+# Make sure latest version of torchserve is uploaded before running this
+RUN python -m pip install --no-cache-dir torchserve torch-model-archiver torch-workflow-archiver
+
 # Final image for production
-<<<<<<< HEAD
-FROM pytorch/torchserve-runtime:latest AS runtime-image
-=======
-FROM ${BASE_IMAGE} AS production-image
->>>>>>> 994444f7
+FROM compile-image-ubuntu AS production-image-ubuntu
 # Re-state ARG PYTHON_VERSION to make it active in this build-stage (uses default define at the top)
 ARG PYTHON_VERSION
-ENV PYTHONUNBUFFERED TRUE
-
-RUN useradd -m model-server \
-    && mkdir -p /home/model-server/tmp
-
-ENV PATH="/home/venv/bin:$PATH"
-
-COPY dockerd-entrypoint.sh /usr/local/bin/dockerd-entrypoint.sh
-
-RUN chmod +x /usr/local/bin/dockerd-entrypoint.sh \
-    && chown -R model-server /home/model-server
-
-COPY config.properties /home/model-server/config.properties
-RUN mkdir /home/model-server/model-store && chown -R model-server /home/model-server/model-store
-
-EXPOSE 8080 8081 8082 7070 7071
-
-USER model-server
-WORKDIR /home/model-server
-ENV TEMP=/home/model-server/tmp
-ENTRYPOINT ["/usr/local/bin/dockerd-entrypoint.sh"]
-CMD ["serve"]
-
-# Final image for docker regression
-FROM ${BASE_IMAGE} AS ci-image
-# Re-state ARG PYTHON_VERSION to make it active in this build-stage (uses default define at the top)
-ARG PYTHON_VERSION
-ARG BRANCH_NAME
 ENV PYTHONUNBUFFERED TRUE
 
 RUN --mount=type=cache,target=/var/cache/apt \
@@ -51,6 +118,70 @@
     # https://bugs.debian.org/cgi-bin/bugreport.cgi?bug=1009905
     openjdk-17-jdk \
     build-essential \
+    && rm -rf /var/lib/apt/lists/* \
+    && cd /tmp
+
+RUN useradd -m model-server \
+    && mkdir -p /home/model-server/tmp
+
+COPY --chown=model-server --from=compile-image /home/venv /home/venv
+
+ENV PATH="/home/venv/bin:$PATH"
+
+COPY dockerd-entrypoint.sh /usr/local/bin/dockerd-entrypoint.sh
+
+RUN chmod +x /usr/local/bin/dockerd-entrypoint.sh \
+    && chown -R model-server /home/model-server
+
+COPY config.properties /home/model-server/config.properties
+RUN mkdir /home/model-server/model-store && chown -R model-server /home/model-server/model-store
+
+EXPOSE 8080 8081 8082 7070 7071
+
+USER model-server
+WORKDIR /home/model-server
+ENV TEMP=/home/model-server/tmp
+ENTRYPOINT ["/usr/local/bin/dockerd-entrypoint.sh"]
+CMD ["serve"]
+
+FROM compile-image-slim AS production-image-slim
+# Re-state ARG PYTHON_VERSION to make it active in this build-stage (uses default define at the top)
+ARG PYTHON_VERSION
+ENV PYTHONUNBUFFERED TRUE
+
+
+RUN useradd -m model-server \
+    && mkdir -p /home/model-server/tmp
+
+COPY --chown=model-server --from=compile-image /home/venv /home/venv
+
+ENV PATH="/home/venv/bin:$PATH"
+
+COPY dockerd-entrypoint.sh /usr/local/bin/dockerd-entrypoint.sh
+
+RUN chmod +x /usr/local/bin/dockerd-entrypoint.sh \
+    && chown -R model-server /home/model-server
+
+COPY config.properties /home/model-server/config.properties
+RUN mkdir /home/model-server/model-store && chown -R model-server /home/model-server/model-store
+
+EXPOSE 8080 8081 8082 7070 7071
+
+USER model-server
+WORKDIR /home/model-server
+ENV TEMP=/home/model-server/tmp
+ENTRYPOINT ["/usr/local/bin/dockerd-entrypoint.sh"]
+CMD ["serve"]
+# Final image for docker regression
+FROM compile-image-${BASE_IMAGE_TYPE} AS ci-image
+# Re-state ARG PYTHON_VERSION to make it active in this build-stage (uses default define at the top)
+ARG PYTHON_VERSION
+ARG BRANCH_NAME
+ENV PYTHONUNBUFFERED TRUE
+
+RUN --mount=type=cache,target=/var/cache/apt \
+    apt-get update && \
+    DEBIAN_FRONTEND=noninteractive apt-get install --no-install-recommends -y \
     wget \
     numactl \
     nodejs \

--- conflicted
+++ resolved
@@ -1,12 +1,8 @@
 import json
 import platform
-<<<<<<< HEAD
-from collections import namedtuple
-=======
 import shutil
 from collections import namedtuple
 from pathlib import Path
->>>>>>> afe8a9b0
 
 import pytest
 from model_archiver.manifest_components.manifest import RuntimeType
@@ -94,10 +90,6 @@
 
     # noinspection PyClassHasNoInit
     class TestCustomModelTypes:
-<<<<<<< HEAD
-=======
-
->>>>>>> afe8a9b0
         model_path = "/Users/dummyUser"
 
         @pytest.fixture()
@@ -169,10 +161,7 @@
             model_file=model_file,
             version=version,
             requirements_file=requirements_file,
-<<<<<<< HEAD
             config_file=None,
-=======
->>>>>>> afe8a9b0
         )
 
         def test_model(self):
@@ -220,10 +209,6 @@
 
     # noinspection PyClassHasNoInit
     class TestFileFilter:
-<<<<<<< HEAD
-=======
-
->>>>>>> afe8a9b0
         files_to_exclude = {"abc.onnx"}
 
         def test_with_return_false(self):
@@ -249,10 +234,6 @@
 
     # noinspection PyClassHasNoInit
     class TestDirectoryFilter:
-<<<<<<< HEAD
-=======
-
->>>>>>> afe8a9b0
         unwanted_dirs = {"__MACOSX", "__pycache__"}
 
         def test_with_unwanted_dirs(self):
@@ -271,11 +252,7 @@
             assert (
                 ModelExportUtils.directory_filter("my-model", self.unwanted_dirs)
                 is True
-<<<<<<< HEAD
-            )
-=======
-            )
-
+            )
 
 def create_manifest_from_test_json(test_json):
     test_ = {k.replace("-", "_"): v for k, v in test_json.items()}
@@ -324,5 +301,4 @@
     stored_size = Path(tmp_path).joinpath("zip-store.mar").stat().st_size
     zipped_size = Path(tmp_path).joinpath("zip.mar").stat().st_size
 
-    assert zipped_size < stored_size
->>>>>>> afe8a9b0
+    assert zipped_size < stored_size
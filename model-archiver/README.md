# Torch Model archiver for TorchServe

## Contents of this Document
* [Overview](#overview)
* [Installation](#installation)
* [Torch Model Archiver CLI](#torch-model-archiver-command-line-interface)
* [Artifact Details](#artifact-details)
    * [MAR-INFO](#mar-inf)
    * [Model name](#model-name)
    * [Model File](#model-file)
    * [Serialized File](#serialized-file)
    * [handler](#handler)
* [Quick Start: Creating a Model Archive](#creating-a-model-archive)

## Overview

A key feature of TorchServe is the ability to package all model artifacts into a single model archive file. It is a separate command line interface (CLI), `torch-model-archiver`, that can take model checkpoints or model definition file with state_dict, and package them into a `.mar` file. This file can then be redistributed and served by anyone using TorchServe. It takes in the following model artifacts: a model checkpoint file in case of torchscript or a model definition file and a state_dict file in case of eager mode, and other optional assets that may be required to serve the model. The CLI creates a `.mar` file that TorchServe's server CLI uses to serve the models.

**Important**: Make sure you try the [Quick Start: Creating a Model Archive](#creating-a-model-archive) tutorial for a short example of using `torch-model-archiver`.

The following information is required to create a standalone model archive:
1. [Model name](#model-name)
2. [Model file](#model-file)
2. [Serialized file](#serialized-file)

## Installation

Install torch-model-archiver as follows:

```bash
git clone https://github.com/pytorch/serve.git
cd serve/model-archiver
pip install .
```

## Torch Model Archiver Command Line Interface

Now let's cover the details on using the CLI tool: `model-archiver`.

Here is an example usage with the squeezenet_v1.1 model archive following the example in the [examples README](../examples/README.md):

```bash

<<<<<<< HEAD
torch-model-archiver --model-name densenet161  --version 1.0 --model-file serve/examples/densenet_161/model.py --serialized-file densenet161-8d451a50.pth --extra-files serve/examples/index_to_name.json
=======
torch-model-archiver --model-name densenet161 --model-file serve/examples/densenet_161/model.py --serialized-file densenet161-8d451a50.pth --extra-files serve/examples/index_to_name.json --handler image_classifier
>>>>>>> a2591383

```

### Arguments

```
$ model-archiver -h
usage: torch-model-archiver [-h] --model-name MODEL_NAME  --version MODEL_VERSION_NUMBER
                      --model-file MODEL_FILE_PATH --serialized-file MODEL_SERIALIZED_PATH
                      --handler HANDLER [--runtime {python,python2,python3}]
                      [--export-path EXPORT_PATH] [-f]

Model Archiver Tool

optional arguments:
  -h, --help            show this help message and exit
  --model-name MODEL_NAME
                        Exported model name. Exported file will be named as
                        model-name.mar and saved in current working directory
                        if no --export-path is specified, else it will be
                        saved under the export path
  --serialized-file SERIALIZED_FILE
                        Path to .pt or .pth file containing state_dict in
                        case of eager mode or an executable ScriptModule
                        in case of TorchScript.
  --model-file MODEL_FILE
                        Path to python file containing model architecture.
                        This parameter is mandatory for eager mode models.
                        The model architecture file must contain only one
                        class definition extended from torch.nn.modules.
<<<<<<< HEAD
  --handler HANDLER     Handler path to handle custom TorchServe inference logic.
=======
  --handler HANDLER     TorchServe's default handler name  or handler python 
                        file path to handle custom TS inference logic.

  --source-vocab SOURCE_VOCAB
                        Vocab file for source language required for text
                        based models
>>>>>>> a2591383
  --extra-files EXTRA_FILES
                        Comma separated path to extra dependency files.
  --runtime {python,python2,python3}
                        The runtime specifies which language to run your
                        inference code on. The default runtime is
                        RuntimeType.PYTHON. At the present moment we support
                        the following runtimes python, python2, python3
  --export-path EXPORT_PATH
                        Path where the exported .mar file will be saved. This
                        is an optional parameter. If --export-path is not
                        specified, the file will be saved in the current
                        working directory.
  --archive-format {tgz,default}
                        The format in which the model artifacts are archived.
                        "tgz": This creates the model-archive in <model-name>.tar.gz format.
                        If platform hosting MMS requires model-artifacts to be in ".tar.gz"
                        use this option.
                        "no-archive": This option creates an non-archived version of model artifacts
                        at "export-path/{model-name}" location. As a result of this choice,
                        MANIFEST file will be created at "export-path/{model-name}" location
                        without archiving these model files
                        "default": This creates the model-archive in <model-name>.mar format.
                        This is the default archiving format. Models archived in this format
                        will be readily hostable on native MMS.
  -f, --force           When the -f or --force flag is specified, an existing
                        .mar file with same name as that provided in --model-
                        name in the path specified by --export-path will
                        overwritten
  -v, --version         Model version must be a valid non-negative floating point number.
```

## Artifact Details

### MAR-INF
**MAR-INF** is a reserved folder name that will be used inside `.mar` file. This folder contains the model archive metadata files. Users should avoid using **MAR-INF** in their model path.

### Runtime

### Model name

A valid model name must begin with a letter of the alphabet and can only contains letters, digits, underscores (_), dashes (-) and periods (.).

**Note**: The model name can be overridden when you register the model with [Register Model API](../docs/management_api.md#register-a-model).

### Model file

A model file should contain the model architecture. This file is mandatory in case of eager mode models.

### Serialized file

A serialized file (.pt or .pth) should be a checkpoint in case of torchscript and state_dict in case of eager mode.

### Handler

Handler can be TorchServe's inbuilt handler name or path to a py to handle custom TS inference logic. TorchServe supports following handlers out or box:
1. image_classifier
2. object_detector
3. text_classifier
4. image_segmenter

## Creating a Model Archive

**1. Download these sample Densenet model artifacts (if you don't have them handy)**

```bash
TODO : add sample artifact URLs
```

The downloaded model artifact files are:

TODO : add description about the above artifacts


**2. Download the torch model archiver source**
```bash
git clone https://github.com/pytorch/serve.git
```

**3. Package your model**

With the model artifacts available locally, you can use the `torch-model-archiver` CLI to generate a `.mar` file that can be used to serve an inference API with MMS.

<<<<<<< HEAD
In this next step we'll run `torch-model-archiver` and tell it our model's name is `densenet_161` and its version is `1.0` with the `model-name` and `version` parameter respectively. Then we're giving it the `model-file` and `serialized-file` to the model's assets.

For torchscript:
```bash
torch-model-archiver --model-name densenet_161 --version 1.0 --serialized-file model.pt
=======
In this next step we'll run `torch-model-archiver` and tell it our model's name is `densenet_161` with the `model-name` argument and that it will use TorchServe's default `image_classifier` handler with the `handler` argument . Then we're giving it the `model-file` and `serialized-file` to the model's assets.

For torchscript:
```bash
torch-model-archiver --model-name densenet_161 --serialized-file model.pt --handler image_classifier
>>>>>>> a2591383
```

For eagermode:
```bash
<<<<<<< HEAD
torch-model-archiver --model-name densenet_161 --version 1.0 --model-flie model.py --serialized-file model.pt
=======
torch-model-archiver --model-name densenet_161 --model-flie model.py --serialized-file model.pt --handler image_classifier
>>>>>>> a2591383
```

This will package all the model artifacts files and output `densenet_161.mar` in the current working directory. This `.mar` file is all you need to run TorchServe, serving inference requests for a simple image recognition API. Go back to the [Serve a Model tutorial](../README.md#serve-a-model) and try to run this model archive that you just created!<|MERGE_RESOLUTION|>--- conflicted
+++ resolved
@@ -40,13 +40,7 @@
 Here is an example usage with the squeezenet_v1.1 model archive following the example in the [examples README](../examples/README.md):
 
 ```bash
-
-<<<<<<< HEAD
-torch-model-archiver --model-name densenet161  --version 1.0 --model-file serve/examples/densenet_161/model.py --serialized-file densenet161-8d451a50.pth --extra-files serve/examples/index_to_name.json
-=======
-torch-model-archiver --model-name densenet161 --model-file serve/examples/densenet_161/model.py --serialized-file densenet161-8d451a50.pth --extra-files serve/examples/index_to_name.json --handler image_classifier
->>>>>>> a2591383
-
+torch-model-archiver --model-name densenet161 --version 1.0 --model-file serve/examples/image_classifier/densenet_161/model.py --serialized-file densenet161-8d451a50.pth --extra-files serve/examples/image_classifier/index_to_name.json --handler image_classifier
 ```
 
 ### Arguments
@@ -76,16 +70,11 @@
                         This parameter is mandatory for eager mode models.
                         The model architecture file must contain only one
                         class definition extended from torch.nn.modules.
-<<<<<<< HEAD
-  --handler HANDLER     Handler path to handle custom TorchServe inference logic.
-=======
   --handler HANDLER     TorchServe's default handler name  or handler python 
                         file path to handle custom TS inference logic.
-
   --source-vocab SOURCE_VOCAB
                         Vocab file for source language required for text
                         based models
->>>>>>> a2591383
   --extra-files EXTRA_FILES
                         Comma separated path to extra dependency files.
   --runtime {python,python2,python3}
@@ -168,28 +157,16 @@
 
 With the model artifacts available locally, you can use the `torch-model-archiver` CLI to generate a `.mar` file that can be used to serve an inference API with MMS.
 
-<<<<<<< HEAD
-In this next step we'll run `torch-model-archiver` and tell it our model's name is `densenet_161` and its version is `1.0` with the `model-name` and `version` parameter respectively. Then we're giving it the `model-file` and `serialized-file` to the model's assets.
+In this next step we'll run `torch-model-archiver` and tell it our model's name is `densenet_161` and its version is `1.0` with the `model-name` and `version` parameter respectively and that it will use TorchServe's default `image_classifier` handler with the `handler` argument . Then we're giving it the `model-file` and `serialized-file` to the model's assets.
 
 For torchscript:
 ```bash
-torch-model-archiver --model-name densenet_161 --version 1.0 --serialized-file model.pt
-=======
-In this next step we'll run `torch-model-archiver` and tell it our model's name is `densenet_161` with the `model-name` argument and that it will use TorchServe's default `image_classifier` handler with the `handler` argument . Then we're giving it the `model-file` and `serialized-file` to the model's assets.
-
-For torchscript:
-```bash
-torch-model-archiver --model-name densenet_161 --serialized-file model.pt --handler image_classifier
->>>>>>> a2591383
+torch-model-archiver --model-name densenet_161 --version 1.0 --serialized-file model.pt --handler image_classifier
 ```
 
 For eagermode:
 ```bash
-<<<<<<< HEAD
-torch-model-archiver --model-name densenet_161 --version 1.0 --model-flie model.py --serialized-file model.pt
-=======
-torch-model-archiver --model-name densenet_161 --model-flie model.py --serialized-file model.pt --handler image_classifier
->>>>>>> a2591383
+torch-model-archiver --model-name densenet_161 --version 1.0 --model-flie model.py --serialized-file model.pt --handler image_classifier
 ```
 
 This will package all the model artifacts files and output `densenet_161.mar` in the current working directory. This `.mar` file is all you need to run TorchServe, serving inference requests for a simple image recognition API. Go back to the [Serve a Model tutorial](../README.md#serve-a-model) and try to run this model archive that you just created!
--- conflicted
+++ resolved
@@ -85,33 +85,25 @@
 
 
 def delete_mar_file_from_model_store(model_store=None, model_mar=None):
-<<<<<<< HEAD
     model_store = (
-        model_store if (model_store is not None) else f"{ROOT_DIR}/model_store/"
+        model_store
+        if (model_store is not None)
+        else os.path.join(ROOT_DIR, "model_store")
     )
-=======
-    model_store = model_store if (model_store is not None) else os.path.join(ROOT_DIR, "model_store")
->>>>>>> 55eff698
     if model_mar is not None:
         for f in glob.glob(path.join(model_store, model_mar + "*")):
             os.remove(f)
 
-<<<<<<< HEAD
 
-environment_json = "/../postman/environment.json"
-=======
 environment_json = "../postman/environment.json"
->>>>>>> 55eff698
 mar_file_table = {}
 
 
 def crate_mar_file_table():
     if not mar_file_table:
-<<<<<<< HEAD
-        with open(os.path.dirname(__file__) + environment_json, "rb") as f:
-=======
-        with open(os.path.join(os.path.dirname(__file__), *environment_json.split('/')), 'rb') as f:
->>>>>>> 55eff698
+        with open(
+            os.path.join(os.path.dirname(__file__), *environment_json.split("/")), "rb"
+        ) as f:
             env = json.loads(f.read())
         for item in env["values"]:
             if item["key"].startswith("mar_path_"):

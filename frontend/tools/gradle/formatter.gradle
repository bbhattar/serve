buildscript {
    repositories {
        maven {
            url "https://plugins.gradle.org/m2/"
        }
    }
    dependencies {
        classpath 'com.google.googlejavaformat:google-java-format:1.7'
    }
}

apply plugin: FormatterPlugin

check.dependsOn verifyJava

import com.google.googlejavaformat.java.Formatter
import com.google.googlejavaformat.java.ImportOrderer
import com.google.googlejavaformat.java.JavaFormatterOptions
import com.google.googlejavaformat.java.Main
import com.google.googlejavaformat.java.RemoveUnusedImports

class FormatterPlugin implements Plugin<Project> {
    void apply(Project project) {
        project.task('formatJava') {
            doLast {
                Main formatter = new Main(new PrintWriter(System.out, true), new PrintWriter(System.err, true), System.in)
                Project rootProject = project.getRootProject()
                for (item in project.sourceSets) {
                    for (File file : item.getAllSource()) {
                        if (!file.getName().endsWith(".java")) {
                            continue
                        }
                        if (formatter.format("-a", "-i", file.getAbsolutePath()) != 0) {
                            throw new GradleException("Format java failed: " + file.getAbsolutePath())
                        }
                    }
                }
            }
        }

        project.task('verifyJava') {
            doLast {
                def options = JavaFormatterOptions.builder().style(JavaFormatterOptions.Style.AOSP).build()
                Formatter formatter = new Formatter(options)
                Project rootProject = project.getRootProject()
                for (item in project.sourceSets) {
                    for (File file : item.getAllSource()) {
<<<<<<< HEAD
                        if (!file.getName().endsWith(".java") || file.getAbsolutePath().contains("/grpc/")) {
=======
                        if (!file.getName().endsWith(".java") || file.getAbsolutePath().contains("/grpc/") || file.getAbsolutePath().contains("\\grpc\\")) {
>>>>>>> 82d1122e
                            continue
                        }

                        String src = file.text
                        String formatted = formatter.formatSource(src)
                        formatted = RemoveUnusedImports.removeUnusedImports(formatted, RemoveUnusedImports.JavadocOnlyImports.KEEP)
                        formatted = ImportOrderer.reorderImports(formatted);
                        if (!src.equals(formatted)) {
                            throw new GradleException("File not formatted: " + file.getAbsolutePath()+"\nsrc:\n"+formatted+"\nend")
                        }
                    }
                }
            }
        }
    }
}<|MERGE_RESOLUTION|>--- conflicted
+++ resolved
@@ -45,11 +45,7 @@
                 Project rootProject = project.getRootProject()
                 for (item in project.sourceSets) {
                     for (File file : item.getAllSource()) {
-<<<<<<< HEAD
-                        if (!file.getName().endsWith(".java") || file.getAbsolutePath().contains("/grpc/")) {
-=======
                         if (!file.getName().endsWith(".java") || file.getAbsolutePath().contains("/grpc/") || file.getAbsolutePath().contains("\\grpc\\")) {
->>>>>>> 82d1122e
                             continue
                         }
 

--- conflicted
+++ resolved
@@ -42,6 +42,9 @@
 
     defaultTasks 'jar'
 
+	apply from: file("${rootProject.projectDir}/tools/gradle/formatter.gradle")
+	apply from: file("${rootProject.projectDir}/tools/gradle/check.gradle")
+	apply from: file("${rootProject.projectDir}/tools/gradle/spotbugs.gradle")
 
     test {
         useTestNG() {
@@ -53,13 +56,12 @@
             events "passed", "skipped", "failed", "standardOut", "standardError"
         }
     }
+    test.finalizedBy(project.tasks.jacocoTestReport)
 
     compileJava {
         options.compilerArgs << "-Xlint:all,-options,-static" << "-Werror"
     }
 
-<<<<<<< HEAD
-=======
     jacocoTestCoverageVerification {
         violationRules {
             rule {
@@ -75,5 +77,4 @@
             }
         }
     }
->>>>>>> ccff9778
 }
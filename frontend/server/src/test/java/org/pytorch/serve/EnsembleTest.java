--- conflicted
+++ resolved
@@ -17,10 +17,7 @@
 import org.pytorch.serve.util.ConfigManager;
 import org.pytorch.serve.util.JsonUtils;
 import org.pytorch.serve.workflow.WorkflowManager;
-<<<<<<< HEAD
 import org.pytorch.serve.workflow.api.http.RegisterWorkflowRequest;
-=======
->>>>>>> 4722928e
 import org.testng.Assert;
 import org.testng.annotations.AfterClass;
 import org.testng.annotations.BeforeSuite;
@@ -51,12 +48,6 @@
         ConfigManager.init(new ConfigManager.Arguments());
         configManager = ConfigManager.getInstance();
         PluginsManager.getInstance().initialize();
-
-<<<<<<< HEAD
-        //"/Users/demo/git/serve/frontend/modelarchive/src/test/resources/models"
-=======
-        // "/Users/demo/git/serve/frontend/modelarchive/src/test/resources/models"
->>>>>>> 4722928e
 
         InternalLoggerFactory.setDefaultFactory(Slf4JLoggerFactory.INSTANCE);
 
@@ -134,27 +125,6 @@
         }
     }
 
-<<<<<<< HEAD
-        @Test(alwaysRun = true)
-        public void testWorkflowYaml() throws Exception {
-
-            // torch-workflow-archiver  --workflow-name test  --spec-file /Users/demo/git/serve/frontend/server/src/test/resources/workflow_spec.yaml --handler  /Users/demo/git/serve/frontend/server/src/test/resources/workflow_handler.py --export-path /Users/demo/git/serve/frontend/server/src/test/resources/ -f
-
-            try {
-                StatusResponse status = WorkflowManager.getInstance()
-                        .registerWorkflow(
-                                "test.war",
-                                "file:///Users/demo/git/serve/frontend/server/src/test/resources/test.war",
-                                300,
-                                true);
-            } catch (Exception e) {
-                System.out.println(e.getMessage());
-                e.printStackTrace();
-            } finally {
-
-            }
-       }
-=======
     @Test(alwaysRun = true)
     public void testWorkflowYaml() throws Exception {
 
@@ -178,5 +148,4 @@
 
         }
     }
->>>>>>> 4722928e
 }
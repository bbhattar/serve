package org.pytorch.serve.job;

import io.netty.buffer.ByteBuf;
import io.netty.buffer.Unpooled;
import io.netty.channel.ChannelHandlerContext;
import io.netty.handler.codec.http.DefaultFullHttpResponse;
import io.netty.handler.codec.http.DefaultHttpContent;
import io.netty.handler.codec.http.DefaultHttpResponse;
import io.netty.handler.codec.http.FullHttpResponse;
import io.netty.handler.codec.http.HttpHeaderNames;
import io.netty.handler.codec.http.HttpHeaderValues;
import io.netty.handler.codec.http.HttpResponse;
import io.netty.handler.codec.http.HttpResponseStatus;
import io.netty.handler.codec.http.HttpVersion;
import io.netty.handler.codec.http.LastHttpContent;
import io.netty.util.CharsetUtil;
import java.util.ArrayList;
import java.util.Arrays;
import java.util.List;
import java.util.Map;
import java.util.concurrent.CompletableFuture;
import java.util.concurrent.TimeUnit;
import org.pytorch.serve.archive.model.ModelNotFoundException;
import org.pytorch.serve.archive.model.ModelVersionNotFoundException;
import org.pytorch.serve.http.InternalServerException;
import org.pytorch.serve.http.messages.DescribeModelResponse;
import org.pytorch.serve.metrics.IMetric;
import org.pytorch.serve.metrics.MetricCache;
import org.pytorch.serve.util.ApiUtils;
import org.pytorch.serve.util.ConfigManager;
import org.pytorch.serve.util.JsonUtils;
import org.pytorch.serve.util.NettyUtils;
import org.pytorch.serve.util.messages.RequestInput;
import org.pytorch.serve.util.messages.WorkerCommands;
import org.slf4j.Logger;
import org.slf4j.LoggerFactory;

public class RestJob extends Job {

    private static final Logger logger = LoggerFactory.getLogger(Job.class);

    private final IMetric inferenceLatencyMetric;
    private final IMetric queueLatencyMetric;
    private final List<String> latencyMetricDimensionValues;
    private final IMetric queueTimeMetric;
    private final List<String> queueTimeMetricDimensionValues;
    private ChannelHandlerContext ctx;
    private CompletableFuture<byte[]> responsePromise;
    /**
     * numStreams is used to track 4 cases -1: stream end 0: non-stream response (default use case)
     * 1: the first stream response [2, max_integer]: the 2nd and more stream response
     */
    private int numStreams;

    public RestJob(
            ChannelHandlerContext ctx,
            String modelName,
            String version,
            WorkerCommands cmd,
            RequestInput input) {
        super(modelName, version, cmd, input);
        this.ctx = ctx;
        this.inferenceLatencyMetric =
                MetricCache.getInstance().getMetricFrontend("ts_inference_latency_microseconds");
        this.queueLatencyMetric =
                MetricCache.getInstance().getMetricFrontend("ts_queue_latency_microseconds");
        this.latencyMetricDimensionValues =
                Arrays.asList(
                        getModelName(),
                        getModelVersion() == null ? "default" : getModelVersion(),
                        ConfigManager.getInstance().getHostName());
        this.queueTimeMetric = MetricCache.getInstance().getMetricFrontend("QueueTime");
        this.queueTimeMetricDimensionValues =
                Arrays.asList("Host", ConfigManager.getInstance().getHostName());
        this.numStreams = 0;
    }

    @Override
    public void response(
            byte[] body,
            CharSequence contentType,
            int statusCode,
            String statusPhrase,
            Map<String, String> responseHeaders) {
        if (this.getCmd() == WorkerCommands.PREDICT) {
            responseInference(body, contentType, statusCode, statusPhrase, responseHeaders);
        } else if (this.getCmd() == WorkerCommands.DESCRIBE) {
            responseDescribe(body, contentType, statusCode, statusPhrase, responseHeaders);
        }
    }

    private void responseDescribe(
            byte[] body,
            CharSequence contentType,
            int statusCode,
            String statusPhrase,
            Map<String, String> responseHeaders) {
        try {
            ArrayList<DescribeModelResponse> respList =
                    ApiUtils.getModelDescription(this.getModelName(), this.getModelVersion());

            if ((body != null && body.length != 0) && respList != null && respList.size() == 1) {
                respList.get(0).setCustomizedMetadata(body);
            }

            HttpResponseStatus status =
                    (statusPhrase == null)
                            ? HttpResponseStatus.valueOf(statusCode)
                            : new HttpResponseStatus(statusCode, statusPhrase);
            FullHttpResponse resp = new DefaultFullHttpResponse(HttpVersion.HTTP_1_1, status, true);

            if (contentType != null && contentType.length() > 0) {
                resp.headers().set(HttpHeaderNames.CONTENT_TYPE, contentType);
            } else {
                resp.headers().set(HttpHeaderNames.CONTENT_TYPE, HttpHeaderValues.APPLICATION_JSON);
            }

            if (responseHeaders != null) {
                for (Map.Entry<String, String> e : responseHeaders.entrySet()) {
                    resp.headers().set(e.getKey(), e.getValue());
                }
            }

            ByteBuf content = resp.content();
            content.writeCharSequence(JsonUtils.GSON_PRETTY.toJson(respList), CharsetUtil.UTF_8);
            content.writeByte('\n');
            NettyUtils.sendHttpResponse(ctx, resp, true);
        } catch (ModelNotFoundException | ModelVersionNotFoundException e) {
            logger.trace("", e);
            NettyUtils.sendError(ctx, HttpResponseStatus.NOT_FOUND, e);
        }
    }

    private void responseInference(
            byte[] body,
            CharSequence contentType,
            int statusCode,
            String statusPhrase,
            Map<String, String> responseHeaders) {
        long inferTime = System.nanoTime() - getBegin();
        HttpResponseStatus status =
                (statusPhrase == null)
                        ? HttpResponseStatus.valueOf(statusCode)
                        : new HttpResponseStatus(statusCode, statusPhrase);
        HttpResponse resp;

<<<<<<< HEAD
        if (responseHeaders != null && responseHeaders.containsKey(RequestInput.TS_STREAM_NEXT)) {
            resp = new DefaultHttpResponse(HttpVersion.HTTP_1_1, status, false);
            numStreams =
                    responseHeaders.get(RequestInput.TS_STREAM_NEXT).equals("true")
                            ? numStreams + 1
                            : -1;
=======
        if (responseHeaders != null && responseHeaders.containsKey(TS_STREAM_NEXT)) {
            resp = new DefaultHttpResponse(HttpVersion.HTTP_1_1, status, true);
            numStreams = responseHeaders.get(TS_STREAM_NEXT).equals("true") ? numStreams + 1 : -1;
>>>>>>> 7b36a5da
        } else {
            resp = new DefaultFullHttpResponse(HttpVersion.HTTP_1_1, status, true);
        }

        if (contentType != null && contentType.length() > 0) {
            resp.headers().set(HttpHeaderNames.CONTENT_TYPE, contentType);
        }
        if (responseHeaders != null) {
            for (Map.Entry<String, String> e : responseHeaders.entrySet()) {
                resp.headers().set(e.getKey(), e.getValue());
            }
        }

        /*
         * We can load the models based on the configuration file.Since this Job is
         * not driven by the external connections, we could have a empty context for
         * this job. We shouldn't try to send a response to ctx if this is not triggered
         * by external clients.
         */
        if (ctx != null) {
            if (numStreams == 0) { // non-stream response
                ((DefaultFullHttpResponse) resp).content().writeBytes(body);
                NettyUtils.sendHttpResponse(ctx, resp, true);
            } else if (numStreams == -1) { // the last response in a stream
                ctx.writeAndFlush(new DefaultHttpContent(Unpooled.wrappedBuffer(body)));
                ctx.writeAndFlush(LastHttpContent.EMPTY_LAST_CONTENT);
            } else if (numStreams == 1) { // the first response in a stream
                NettyUtils.sendHttpResponse(ctx, resp, true);
                ctx.writeAndFlush(new DefaultHttpContent(Unpooled.wrappedBuffer(body)));
            } else if (numStreams > 1) { // the 2nd+ response in a stream
                ctx.writeAndFlush(new DefaultHttpContent(Unpooled.wrappedBuffer(body)));
            }
        } else if (responsePromise != null) {
            responsePromise.complete(body);
        }

        if (numStreams <= 0) {
            if (this.inferenceLatencyMetric != null) {
                try {
                    this.inferenceLatencyMetric.addOrUpdate(
                            this.latencyMetricDimensionValues, inferTime / 1000.0);
                } catch (Exception e) {
                    logger.error(
                            "Failed to update frontend metric ts_inference_latency_microseconds: ",
                            e);
                }
            }
            if (this.queueLatencyMetric != null) {
                try {
                    this.queueLatencyMetric.addOrUpdate(
                            this.latencyMetricDimensionValues,
                            (getScheduled() - getBegin()) / 1000.0);
                } catch (Exception e) {
                    logger.error(
                            "Failed to update frontend metric ts_queue_latency_microseconds: ", e);
                }
            }

            logger.debug(
                    "Waiting time ns: {}, Backend time ns: {}",
                    getScheduled() - getBegin(),
                    System.nanoTime() - getScheduled());
            double queueTime =
                    (double)
                            TimeUnit.MILLISECONDS.convert(
                                    getScheduled() - getBegin(), TimeUnit.NANOSECONDS);
            if (this.queueTimeMetric != null) {
                try {
                    this.queueTimeMetric.addOrUpdate(
                            this.queueTimeMetricDimensionValues, queueTime);
                } catch (Exception e) {
                    logger.error("Failed to update frontend metric QueueTime: ", e);
                }
            }
        }
    }

    @Override
    public void sendError(int status, String error) {
        /*
         * We can load the models based on the configuration file.Since this Job is
         * not driven by the external connections, we could have a empty context for
         * this job. We shouldn't try to send a response to ctx if this is not triggered
         * by external clients.
         */
        if (ctx != null) {
            // Mapping HTTPURLConnection's HTTP_ENTITY_TOO_LARGE to Netty's INSUFFICIENT_STORAGE
            status = (status == 413) ? 507 : status;
            NettyUtils.sendError(
                    ctx, HttpResponseStatus.valueOf(status), new InternalServerException(error));
        } else if (responsePromise != null) {
            responsePromise.completeExceptionally(new InternalServerException(error));
        }

        if (this.getCmd() == WorkerCommands.PREDICT) {
            logger.debug(
                    "Waiting time ns: {}, Inference time ns: {}",
                    getScheduled() - getBegin(),
                    System.nanoTime() - getBegin());
        }
    }

    public CompletableFuture<byte[]> getResponsePromise() {
        return responsePromise;
    }

    public void setResponsePromise(CompletableFuture<byte[]> responsePromise) {
        this.responsePromise = responsePromise;
    }
}<|MERGE_RESOLUTION|>--- conflicted
+++ resolved
@@ -37,7 +37,7 @@
 
 public class RestJob extends Job {
 
-    private static final Logger logger = LoggerFactory.getLogger(Job.class);
+    private static final Logger logger = LoggerFactory.getLogger(RestJob.class);
 
     private final IMetric inferenceLatencyMetric;
     private final IMetric queueLatencyMetric;
@@ -144,18 +144,13 @@
                         : new HttpResponseStatus(statusCode, statusPhrase);
         HttpResponse resp;
 
-<<<<<<< HEAD
         if (responseHeaders != null && responseHeaders.containsKey(RequestInput.TS_STREAM_NEXT)) {
             resp = new DefaultHttpResponse(HttpVersion.HTTP_1_1, status, false);
             numStreams =
                     responseHeaders.get(RequestInput.TS_STREAM_NEXT).equals("true")
                             ? numStreams + 1
                             : -1;
-=======
-        if (responseHeaders != null && responseHeaders.containsKey(TS_STREAM_NEXT)) {
-            resp = new DefaultHttpResponse(HttpVersion.HTTP_1_1, status, true);
-            numStreams = responseHeaders.get(TS_STREAM_NEXT).equals("true") ? numStreams + 1 : -1;
->>>>>>> 7b36a5da
+
         } else {
             resp = new DefaultFullHttpResponse(HttpVersion.HTTP_1_1, status, true);
         }

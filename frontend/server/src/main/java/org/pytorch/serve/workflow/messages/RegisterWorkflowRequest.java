--- conflicted
+++ resolved
@@ -14,16 +14,11 @@
     @SerializedName("url")
     private String workflowUrl;
 
-<<<<<<< HEAD
-
-    public RegisterWorkflowRequest(QueryStringDecoder decoder) {}
-=======
     public RegisterWorkflowRequest(QueryStringDecoder decoder) {
         workflowName = NettyUtils.getParameter(decoder, "name", null);
         responseTimeout = NettyUtils.getIntParameter(decoder, "response_timeout", -1);
         workflowUrl = NettyUtils.getParameter(decoder, "url", null);
     }
->>>>>>> b7df082a
 
     public void setWorkflowName(String workflowName) {
         this.workflowName = workflowName;

package org.pytorch.serve.wlm;

import java.io.File;
import java.io.IOException;
import java.io.InputStream;
import java.nio.charset.StandardCharsets;
import java.util.ArrayList;
import java.util.HashMap;
import java.util.Map;
import java.util.Scanner;
import java.util.concurrent.CountDownLatch;
import java.util.concurrent.TimeUnit;
import java.util.concurrent.atomic.AtomicBoolean;
import java.util.regex.Pattern;
import org.pytorch.serve.archive.Manifest;
import org.pytorch.serve.metrics.Metric;
import org.pytorch.serve.util.ConfigManager;
import org.pytorch.serve.util.Connector;
import org.slf4j.Logger;
import org.slf4j.LoggerFactory;

public class WorkerLifeCycle {

    private static final Logger logger = LoggerFactory.getLogger(WorkerLifeCycle.class);

    private ConfigManager configManager;
    private Model model;
    private int pid = -1;
    private Process process;
    private CountDownLatch latch;
    private boolean success;
    private Connector connector;
    private ReaderThread errReader;
    private ReaderThread outReader;

    public WorkerLifeCycle(ConfigManager configManager, Model model) {
        this.configManager = configManager;
        this.model = model;
        this.latch = new CountDownLatch(1);
    }

    private String[] getEnvString(String cwd, String modelPath, String handler) {
        ArrayList<String> envList = new ArrayList<>();
        Pattern blackList = configManager.getBlacklistPattern();
        StringBuilder pythonPath = new StringBuilder();

        if (handler != null && handler.contains(":")) {
            String handlerFile = handler;
            handlerFile = handler.split(":")[0];
            if (handlerFile.contains("/")) {
                handlerFile = handlerFile.substring(0, handlerFile.lastIndexOf('/'));
            }

            pythonPath.append(handlerFile).append(File.pathSeparatorChar);
        }

        HashMap<String, String> environment = new HashMap<>(System.getenv());
        environment.putAll(configManager.getBackendConfiguration());

        if (System.getenv("PYTHONPATH") != null) {
            pythonPath.append(System.getenv("PYTHONPATH")).append(File.pathSeparatorChar);
        }

        pythonPath.append(modelPath);

        if (!cwd.contains("site-packages") && !cwd.contains("dist-packages")) {
            pythonPath.append(File.pathSeparatorChar).append(cwd);
        }

        environment.put("PYTHONPATH", pythonPath.toString());

        for (Map.Entry<String, String> entry : environment.entrySet()) {
            if (!blackList.matcher(entry.getKey()).matches()) {
                envList.add(entry.getKey() + '=' + entry.getValue());
            }
        }

        return envList.toArray(new String[0]); // NOPMD
    }

    public void attachIOStreams(String threadName, InputStream outStream, InputStream errStream) {
        logger.warn("attachIOStreams() threadName={}", threadName);
        new ReaderThread(threadName, errStream, true, this).start();
        new ReaderThread(threadName, outStream, false, this).start();
    }

    public void startBackendServer(int port)
            throws WorkerInitializationException, InterruptedException {
        File workingDir = new File(configManager.getModelServerHome());
        File modelPath;
        setPort(port);
        try {
            modelPath = model.getModelDir().getCanonicalFile();
        } catch (IOException e) {
            throw new WorkerInitializationException("Failed get TS home directory", e);
        }

        String[] args = new String[16];
        Manifest.RuntimeType runtime = model.getModelArchive().getManifest().getRuntime();
        if (runtime == Manifest.RuntimeType.PYTHON) {
            args[0] = configManager.getPythonExecutable();
        } else {
            args[0] = runtime.getValue();
        }
        args[1] = new File(workingDir, "ts/model_service_worker.py").getAbsolutePath();
        args[2] = "--sock-type";
        args[3] = connector.getSocketType();
        args[4] = connector.isUds() ? "--sock-name" : "--port";
        args[5] = connector.getSocketPath();
        args[6] = "--handler";
        args[7] = model.getModelArchive().getManifest().getModel().getHandler();
        args[8] = "--model-path";
        args[9] = model.getModelDir().getAbsolutePath();
        args[10] = "--model-name";
        args[11] = model.getModelName();
        args[12] = "--preload-model";
        args[13] = model.preloadModel();
        args[14] = "--tmp-dir";
        args[15] = System.getProperty("java.io.tmpdir");

        String[] envp =
                getEnvString(
                        workingDir.getAbsolutePath(),
                        modelPath.getAbsolutePath(),
                        model.getModelArchive().getManifest().getModel().getHandler());

        try {
            latch = new CountDownLatch(1);
            synchronized (this) {
                String threadName =
                        "W-" + port + '-' + model.getModelVersionName().getVersionedModelName();
<<<<<<< HEAD
                process = Runtime.getRuntime().exec(args, envp, modelPath);
                attachIOStreams(threadName, process.getInputStream(), process.getErrorStream());
=======
                errReader = new ReaderThread(threadName, process.getErrorStream(), true, this);
                outReader = new ReaderThread(threadName, process.getInputStream(), false, this);
                errReader.start();
                outReader.start();
>>>>>>> effef0c1
            }

            if (latch.await(2, TimeUnit.MINUTES)) {
                if (!success) {
                    throw new WorkerInitializationException("Backend stream closed.");
                }
                return;
            }
            throw new WorkerInitializationException("Backend worker startup time out.");
        } catch (IOException e) {
            throw new WorkerInitializationException("Failed start worker process", e);
        } finally {
            if (!success) {
                exit();
            }
        }
    }

    public synchronized void terminateIOStreams() {
        if (errReader != null) {
            logger.warn("terminateIOStreams() threadName={}", errReader.getName());
            errReader.terminate();
        }
        if (outReader != null) {
            logger.warn("terminateIOStreams() threadName={}", outReader.getName());
            outReader.terminate();
        }
    }

    public synchronized void exit() {
        if (process != null) {
            process.destroyForcibly();
            connector.clean();
            terminateIOStreams();
        }
    }

    public synchronized Integer getExitValue() {
        if (process != null && !process.isAlive()) {
            return process.exitValue();
        }
        return null;
    }

    public void setSuccess(boolean success) {
        this.success = success;
        latch.countDown();
    }

    public synchronized int getPid() {
        return pid;
    }

    public synchronized void setPid(int pid) {
        this.pid = pid;
    }

    private synchronized void setPort(int port) {
        connector = new Connector(port);
    }

    public Process getProcess() {
        return process;
    }

    private static final class ReaderThread extends Thread {

        private InputStream is;
        private boolean error;
        private WorkerLifeCycle lifeCycle;
        private AtomicBoolean isRunning = new AtomicBoolean(true);
        private static final org.apache.log4j.Logger loggerModelMetrics =
                org.apache.log4j.Logger.getLogger(ConfigManager.MODEL_METRICS_LOGGER);

        public ReaderThread(String name, InputStream is, boolean error, WorkerLifeCycle lifeCycle) {
            super(name + (error ? "-stderr" : "-stdout"));
            this.is = is;
            this.error = error;
            this.lifeCycle = lifeCycle;
        }

        public void terminate() {
            isRunning.set(false);
        }

        @Override
        public void run() {
            try (Scanner scanner = new Scanner(is, StandardCharsets.UTF_8.name())) {
                while (isRunning.get() && scanner.hasNext()) {
                    String result = scanner.nextLine();
                    if (result == null) {
                        break;
                    }
                    if (result.startsWith("[METRICS]")) {
                        loggerModelMetrics.info(Metric.parse(result.substring(9)));
                        continue;
                    }

                    if ("Torch worker started.".equals(result)) {
                        lifeCycle.setSuccess(true);
                    } else if (result.startsWith("[PID]")) {
                        lifeCycle.setPid(Integer.parseInt(result.substring("[PID] ".length())));
                    }
                    if (error) {
                        logger.warn(result);
                    } else {
                        logger.info(result);
                    }
                }
            } catch (Exception e) {
                logger.error("Couldn't create scanner - {}", getName(), e);
            } finally {
<<<<<<< HEAD
                logger.error("Couldn't create scanner - {}", getName());
=======
                logger.info("Stopped Scanner - {}", getName());
>>>>>>> effef0c1
                lifeCycle.setSuccess(false);
                try {
                    is.close();
                } catch (IOException e) {
                    logger.error("Failed to close stream for thread {}", this.getName(), e);
                }
            }
        }
    }
}<|MERGE_RESOLUTION|>--- conflicted
+++ resolved
@@ -80,8 +80,10 @@
 
     public void attachIOStreams(String threadName, InputStream outStream, InputStream errStream) {
         logger.warn("attachIOStreams() threadName={}", threadName);
-        new ReaderThread(threadName, errStream, true, this).start();
-        new ReaderThread(threadName, outStream, false, this).start();
+        errReader = new ReaderThread(threadName, errStream, true, this);
+        outReader = new ReaderThread(threadName, outStream, false, this);
+        errReader.start();
+        outReader.start();
     }
 
     public void startBackendServer(int port)
@@ -129,15 +131,8 @@
             synchronized (this) {
                 String threadName =
                         "W-" + port + '-' + model.getModelVersionName().getVersionedModelName();
-<<<<<<< HEAD
                 process = Runtime.getRuntime().exec(args, envp, modelPath);
                 attachIOStreams(threadName, process.getInputStream(), process.getErrorStream());
-=======
-                errReader = new ReaderThread(threadName, process.getErrorStream(), true, this);
-                outReader = new ReaderThread(threadName, process.getInputStream(), false, this);
-                errReader.start();
-                outReader.start();
->>>>>>> effef0c1
             }
 
             if (latch.await(2, TimeUnit.MINUTES)) {
@@ -250,11 +245,7 @@
             } catch (Exception e) {
                 logger.error("Couldn't create scanner - {}", getName(), e);
             } finally {
-<<<<<<< HEAD
-                logger.error("Couldn't create scanner - {}", getName());
-=======
                 logger.info("Stopped Scanner - {}", getName());
->>>>>>> effef0c1
                 lifeCycle.setSuccess(false);
                 try {
                     is.close();

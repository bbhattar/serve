--- conflicted
+++ resolved
@@ -85,12 +85,8 @@
         return numWorking;
     }
 
-<<<<<<< HEAD
-    public CompletableFuture<Integer> modelChanged(Model model, boolean isStartup) {
-=======
-    public CompletableFuture<HttpResponseStatus> modelChanged(
+    public CompletableFuture<Integer> modelChanged(
             Model model, boolean isStartup, boolean isCleanUp) {
->>>>>>> 40f42589
         synchronized (model.getModelVersionName()) {
             boolean isSnapshotSaved = false;
             CompletableFuture<Integer> future = new CompletableFuture<>();
@@ -100,13 +96,8 @@
             if (minWorker == 0) {
                 threads = workers.remove(model.getModelVersionName());
                 if (threads == null) {
-<<<<<<< HEAD
                     future.complete(HttpURLConnection.HTTP_OK);
-                    if (!isStartup) {
-=======
-                    future.complete(HttpResponseStatus.OK);
                     if (!isStartup && !isCleanUp) {
->>>>>>> 40f42589
                         SnapshotManager.getInstance().saveSnapshot();
                     }
                     return future;
@@ -166,20 +157,6 @@
         }
     }
 
-<<<<<<< HEAD
-    private String getKillCmd() {
-        String operatingSystem = System.getProperty("os.name").toLowerCase();
-        String killCMD;
-        if (operatingSystem.contains("win")) {
-            killCMD = "taskkill /f /PID %s";
-        } else {
-            killCMD = "kill -9 %s";
-        }
-        return killCMD;
-    }
-
-=======
->>>>>>> 40f42589
     private void addThreads(
             List<WorkerThread> threads, Model model, int count, CompletableFuture<Integer> future) {
         WorkerStateListener listener = new WorkerStateListener(future, count);

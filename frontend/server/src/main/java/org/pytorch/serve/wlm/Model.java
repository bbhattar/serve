package org.pytorch.serve.wlm;

import com.google.gson.JsonObject;
import java.io.File;
import java.util.Collections;
import java.util.List;
import java.util.Map;
import java.util.Objects;
import java.util.concurrent.ConcurrentHashMap;
import java.util.concurrent.ConcurrentMap;
import java.util.concurrent.LinkedBlockingDeque;
import java.util.concurrent.TimeUnit;
import java.util.concurrent.atomic.AtomicInteger;
import java.util.concurrent.locks.ReentrantLock;
import org.pytorch.serve.archive.model.ModelArchive;
import org.pytorch.serve.archive.model.ModelConfig;
import org.pytorch.serve.archive.utils.ArchiveUtils;
import org.pytorch.serve.job.Job;
import org.pytorch.serve.job.JobGroup;
import org.pytorch.serve.util.ConfigManager;
import org.pytorch.serve.util.messages.WorkerCommands;
import org.slf4j.Logger;
import org.slf4j.LoggerFactory;

public class Model {

    public static final String DEFAULT_DATA_QUEUE = "DATA_QUEUE";
    public static final String MIN_WORKERS = "minWorkers";
    public static final String MAX_WORKERS = "maxWorkers";
    public static final String BATCH_SIZE = "batchSize";
    public static final String MAX_BATCH_DELAY = "maxBatchDelay";
    public static final String RESPONSE_TIMEOUT = "responseTimeout";
    public static final String PARALLEL_LEVEL = "parallelLevel";
    public static final String DEFAULT_VERSION = "defaultVersion";
    public static final String MAR_NAME = "marName";

    private static final Logger logger = LoggerFactory.getLogger(Model.class);

    private ModelArchive modelArchive;
    private int minWorkers;
    private int maxWorkers;
    private int batchSize;
    private int maxBatchDelay;
    private int parallelLevel = 1;
    private long maxRetryTimeoutInMill = 5 * 60 * 1000;
    private long clientTimeoutInMills;
    private ModelConfig.ParallelType parallelType = ModelConfig.ParallelType.NONE;
    private ModelConfig.DeviceType deviceType =
            ConfigManager.getInstance().getNumberOfGpu() > 0
                    ? ModelConfig.DeviceType.GPU
                    : ModelConfig.DeviceType.CPU;
    private List<Integer> deviceIds;
    private int numCores;
    private ReentrantLock lock;
    private ReentrantLock jobGroupLock;
    private int responseTimeout;
    private long sequenceMaxIdleMSec;
    private int maxNumSequence;
    private int maxSequenceJobQueueSize;
    private boolean stateful;
    // key: seqId; value: SequenceJob
    private ConcurrentMap<String, JobGroup> jobGroups;
    // store incoming new sequences' id
    private LinkedBlockingDeque<String> pendingJobGroups;
    private ModelVersionName modelVersionName;
    private AtomicInteger gpuCounter = new AtomicInteger(0);
    private boolean hasCfgDeviceIds;
    private boolean isWorkflowModel;

    // Total number of subsequent inference request failures
    private AtomicInteger failedInfReqs;
    /**
     * The key can be categorized as 3 types 1) key: workerThreadId, value: managementAPI request 2)
     * key: DEFAULT_DATA_QUEUE, value: job queue for stateless model's inference request 3) key:
     * sequenceId, value: job queue for stateful model's sequence of inference requests
     */
    private ConcurrentMap<String, LinkedBlockingDeque<Job>> jobsDb;

    private boolean useJobTicket;
    private AtomicInteger numJobTickets;
    private boolean continuousBatching;

    public Model(ModelArchive modelArchive, int queueSize) {
        this.modelArchive = modelArchive;
        if (modelArchive != null && modelArchive.getModelConfig() != null) {
            continuousBatching = modelArchive.getModelConfig().isContinuousBatching();
            if (modelArchive.getModelConfig().getParallelLevel() > 1
                    && modelArchive.getModelConfig().getParallelType()
                            != ModelConfig.ParallelType.NONE) {
                parallelLevel = modelArchive.getModelConfig().getParallelLevel();
                parallelType = modelArchive.getModelConfig().getParallelType();
            }
            if (modelArchive.getModelConfig().getDeviceType() != ModelConfig.DeviceType.NONE) {
                deviceType =
                        (modelArchive.getModelConfig().getDeviceType() == ModelConfig.DeviceType.GPU
                                        && ConfigManager.getInstance().getNumberOfGpu() > 0)
                                ? ModelConfig.DeviceType.GPU
                                : ModelConfig.DeviceType.CPU;
            }

            deviceIds = modelArchive.getModelConfig().getDeviceIds();
            if (deviceIds != null && deviceIds.size() > 0) {
                hasCfgDeviceIds = true;
                for (Integer deviceId : deviceIds) {
                    if (deviceId < 0 || deviceId >= ConfigManager.getInstance().getNumberOfGpu()) {
                        logger.warn("Invalid deviceId:{}, ignore deviceIds list", deviceId);
                        deviceIds = null;
                        hasCfgDeviceIds = false;
                        break;
                    }
                }
            }
            maxRetryTimeoutInMill = modelArchive.getModelConfig().getMaxRetryTimeoutInSec() * 1000;
            clientTimeoutInMills = modelArchive.getModelConfig().getClientTimeoutInMills();
            if (modelArchive.getModelConfig().getJobQueueSize() > 0) {
                // overwrite the queueSize defined on config.property
                queueSize = modelArchive.getModelConfig().getJobQueueSize();
            }
            useJobTicket = modelArchive.getModelConfig().isUseJobTicket();
            if (modelArchive.getModelConfig().getSequenceMaxIdleMSec() > 0) {
                sequenceMaxIdleMSec = modelArchive.getModelConfig().getSequenceMaxIdleMSec();
                maxSequenceJobQueueSize =
                        modelArchive.getModelConfig().getMaxSequenceJobQueueSize();
                maxNumSequence = modelArchive.getModelConfig().getMaxNumSequence();
                jobGroups = new ConcurrentHashMap<>(maxNumSequence);
                pendingJobGroups = new LinkedBlockingDeque<>(maxNumSequence);
                jobGroupLock = new ReentrantLock();
                stateful = true;
            }
        } else {
            batchSize = 1;
            maxBatchDelay = 100;
        }

        if (ConfigManager.getInstance().getNumberOfGpu() > 0
                && deviceType != ModelConfig.DeviceType.CPU) {
            numCores =
                    hasCfgDeviceIds
                            ? deviceIds.size()
                            : ConfigManager.getInstance().getNumberOfGpu();
        }

        jobsDb = new ConcurrentHashMap<>();
        // Always have a queue for data
        jobsDb.putIfAbsent(DEFAULT_DATA_QUEUE, new LinkedBlockingDeque<>(queueSize));
        failedInfReqs = new AtomicInteger(0);
        numJobTickets = new AtomicInteger(0);
        lock = new ReentrantLock();
        modelVersionName =
                new ModelVersionName(
                        this.modelArchive.getModelName(), this.modelArchive.getModelVersion());
    }

    public JsonObject getModelState(boolean isDefaultVersion) {

        JsonObject modelInfo = new JsonObject();
        modelInfo.addProperty(DEFAULT_VERSION, isDefaultVersion);
        modelInfo.addProperty(MAR_NAME, ArchiveUtils.getFilenameFromUrl(getModelUrl()));
        modelInfo.addProperty(MIN_WORKERS, getMinWorkers());
        modelInfo.addProperty(MAX_WORKERS, getMaxWorkers());
        modelInfo.addProperty(BATCH_SIZE, getBatchSize());
        modelInfo.addProperty(MAX_BATCH_DELAY, getMaxBatchDelay());
        modelInfo.addProperty(RESPONSE_TIMEOUT, getResponseTimeout());
        if (parallelLevel > 1) {
            modelInfo.addProperty(PARALLEL_LEVEL, parallelLevel);
        }

        return modelInfo;
    }

    public void setModelState(JsonObject modelInfo) {
        minWorkers = modelInfo.get(MIN_WORKERS).getAsInt();
        maxWorkers = modelInfo.get(MAX_WORKERS).getAsInt();
        maxBatchDelay = modelInfo.get(MAX_BATCH_DELAY).getAsInt();
        responseTimeout = modelInfo.get(RESPONSE_TIMEOUT).getAsInt();
        batchSize = modelInfo.get(BATCH_SIZE).getAsInt();
        if (modelInfo.get(PARALLEL_LEVEL) != null) {
            parallelLevel = modelInfo.get(PARALLEL_LEVEL).getAsInt();
        }
    }

    public String getModelName() {
        return modelArchive.getModelName();
    }

    public ModelVersionName getModelVersionName() {
        return modelVersionName;
    }

    public String getVersion() {
        return modelArchive.getModelVersion();
    }

    public File getModelDir() {
        return modelArchive.getModelDir();
    }

    public String getModelUrl() {
        return modelArchive.getUrl();
    }

    public ModelArchive getModelArchive() {
        return modelArchive;
    }

    public int getMinWorkers() {
        return minWorkers;
    }

    public void setMinWorkers(int minWorkers) {
        this.minWorkers = minWorkers;
    }

    public int getMaxWorkers() {
        return maxWorkers;
    }

    public void setMaxWorkers(int maxWorkers) {
        this.maxWorkers = maxWorkers;
    }

    public int getBatchSize() {
        return batchSize;
    }

    public void setBatchSize(int batchSize) {
        this.batchSize = batchSize;
    }

    public int getMaxBatchDelay() {
        return maxBatchDelay;
    }

    public void setMaxBatchDelay(int maxBatchDelay) {
        this.maxBatchDelay = maxBatchDelay;
    }

    public boolean isWorkflowModel() {
        return isWorkflowModel;
    }

    public void setWorkflowModel(boolean workflowModel) {
        isWorkflowModel = workflowModel;
    }

    public void addJob(String threadId, Job job) {
        LinkedBlockingDeque<Job> blockingDeque = jobsDb.get(threadId);
        if (blockingDeque == null) {
            blockingDeque = new LinkedBlockingDeque<>();
            jobsDb.put(threadId, blockingDeque);
        }
        blockingDeque.offer(job);
    }

    public void removeJobQueue(String threadId) {
        if (!threadId.equals(DEFAULT_DATA_QUEUE)) {
            jobsDb.remove(threadId);
        }
    }

    public boolean addJob(Job job) {
        if (isUseJobTicket() && !getJobTickets()) {
            logger.info("There are no job tickets available");
            return false;
        }
        if (job.getGroupId() != null) {
            return addJobInGroup(job);
        }
        return jobsDb.get(DEFAULT_DATA_QUEUE).offer(job);
    }

    private boolean addJobInGroup(Job job) {
        try {
            jobGroupLock.lockInterruptibly();
            JobGroup jobGroup = jobGroups.get(job.getGroupId());
            if (jobGroup == null) {
                if (jobGroups.size() < maxNumSequence) {
                    jobGroup =
                            new JobGroup(
                                    job.getGroupId(), sequenceMaxIdleMSec, maxSequenceJobQueueSize);
                    jobGroups.put(job.getGroupId(), jobGroup);
                    pendingJobGroups.offer(job.getGroupId());
                    jobGroup.monitorGroupIdle();
                    logger.info("added jobGroup for sequenceId:{}", job.getGroupId());
                } else {
                    logger.warn(
                            "Skip the requestId: {} for sequence: {} due to exceeding maxNumSequence: {}",
                            job.getJobId(),
                            job.getGroupId(),
                            maxNumSequence);
                    return false;
                }
            }

            return jobGroup.appendJob(job);
        } catch (NullPointerException | InterruptedException e) {
            logger.error(
                    "Skip the requestId: {} for sequence: {} due to exception",
                    job.getJobId(),
                    job.getGroupId(),
                    e);
            return false;
        } finally {
            if (jobGroupLock.isHeldByCurrentThread()) {
                jobGroupLock.unlock();
            }
        }
    }

    public void addFirst(Job job) {
        jobsDb.get(DEFAULT_DATA_QUEUE).addFirst(job);
    }

    public boolean pollMgmtJob(String threadId, long waitTime, Map<String, Job> jobsRepo)
            throws InterruptedException {
        if (jobsRepo == null || threadId == null || threadId.isEmpty()) {
            throw new IllegalArgumentException("Invalid input given provided");
        }

        if (!jobsRepo.isEmpty()) {
            throw new IllegalArgumentException(
                    "The jobs repo provided contains stale jobs. Clear them!!");
        }

        LinkedBlockingDeque<Job> jobsQueue = jobsDb.get(threadId);
        if (jobsQueue != null && !jobsQueue.isEmpty()) {
            Job j = jobsQueue.poll(waitTime, TimeUnit.MILLISECONDS);
            if (j != null) {
                jobsRepo.put(j.getJobId(), j);
                return true;
            }
        }
        return false;
    }

<<<<<<< HEAD
    public void pollInferJob(Map<String, Job> jobsRepo) throws InterruptedException {
=======
    public void pollInferJob(Map<String, Job> jobsRepo, int batchSize) throws InterruptedException {
>>>>>>> f10a0714
        LinkedBlockingDeque<Job> jobsQueue;
        try {
            if (isUseJobTicket()) {
                incNumJobTickets();
            }
            lock.lockInterruptibly();
            long maxDelay = maxBatchDelay;
<<<<<<< HEAD
            jobsQueue = jobsDb.get(DEFAULT_DATA_QUEUE);

            Job j = jobsQueue.poll(Long.MAX_VALUE, TimeUnit.MILLISECONDS);
            logger.trace("get first job: {}", Objects.requireNonNull(j).getJobId());

            jobsRepo.put(j.getJobId(), j);
            // batch size always is 1 for describe request job
            if (j.getCmd() == WorkerCommands.DESCRIBE) {
                return;
            }
            long begin = System.currentTimeMillis();
            for (int i = 0; i < batchSize - 1; ++i) {
                j = jobsQueue.poll(maxDelay, TimeUnit.MILLISECONDS);
=======
            boolean pollNoWait = jobsRepo.isEmpty() ? false : true;
            jobsQueue = jobsDb.get(DEFAULT_DATA_QUEUE);

            Job j = null;
            if (jobsRepo.isEmpty()) {
                j = jobsQueue.poll(Long.MAX_VALUE, TimeUnit.MILLISECONDS);
                logger.trace("get first job: {}", Objects.requireNonNull(j).getJobId());

                jobsRepo.put(j.getJobId(), j);
                // batch size always is 1 for describe request job
                if (j.getCmd() == WorkerCommands.DESCRIBE) {
                    if (jobsRepo.isEmpty()) {
                        jobsRepo.put(j.getJobId(), j);
                        return;
                    } else {
                        jobsQueue.addFirst(j);
                        return;
                    }
                }
            }

            long begin = System.currentTimeMillis();
            for (int i = 0; i < batchSize - 1; ++i) {
                if (pollNoWait) {
                    j = jobsQueue.poll();
                } else {
                    j = jobsQueue.poll(maxDelay, TimeUnit.MILLISECONDS);
                }
>>>>>>> f10a0714
                if (j == null) {
                    break;
                }
                long end = System.currentTimeMillis();
                // job batch size always is 1 when request is describe prediction
                if (j.getCmd() == WorkerCommands.DESCRIBE) {
                    // Add the job back into the jobsQueue
                    jobsQueue.addFirst(j);
                    break;
                }
                maxDelay -= end - begin;
                begin = end;
                if (j.getPayload().getClientExpireTS() > System.currentTimeMillis()) {
                    jobsRepo.put(j.getJobId(), j);
                } else {
                    logger.warn(
                            "Drop inference request {} due to client timeout",
                            j.getPayload().getRequestId());
                }
                if (maxDelay <= 0) {
                    break;
                }
            }
            logger.trace("sending jobs, size: {}", jobsRepo.size());
        } finally {
            if (lock.isHeldByCurrentThread()) {
                lock.unlock();
            }
        }
    }

    public void pollBatch(String threadId, long waitTime, Map<String, Job> jobsRepo)
            throws InterruptedException {
        if (jobsRepo == null || threadId == null || threadId.isEmpty()) {
            throw new IllegalArgumentException("Invalid input given provided");
        }

        if (!jobsRepo.isEmpty()) {
            throw new IllegalArgumentException(
                    "The jobs repo provided contains stale jobs. Clear them!!");
        }

        LinkedBlockingDeque<Job> jobsQueue = jobsDb.get(threadId);
        if (jobsQueue != null && !jobsQueue.isEmpty()) {
            Job j = jobsQueue.poll(waitTime, TimeUnit.MILLISECONDS);
            if (j != null) {
                jobsRepo.put(j.getJobId(), j);
                return;
            }
        }

        try {
            if (isUseJobTicket()) {
                incNumJobTickets();
            }
            lock.lockInterruptibly();
            long maxDelay = maxBatchDelay;
            jobsQueue = jobsDb.get(DEFAULT_DATA_QUEUE);

            Job j = jobsQueue.poll(Long.MAX_VALUE, TimeUnit.MILLISECONDS);
            logger.trace("get first job: {}", Objects.requireNonNull(j).getJobId());

            jobsRepo.put(j.getJobId(), j);
            // batch size always is 1 for describe request job and stream prediction request job
            if (j.getCmd() == WorkerCommands.DESCRIBE
                    || j.getCmd() == WorkerCommands.STREAMPREDICT) {
                return;
            }
            long begin = System.currentTimeMillis();
            for (int i = 0; i < batchSize - 1; ++i) {
                j = jobsQueue.poll(maxDelay, TimeUnit.MILLISECONDS);
                if (j == null) {
                    break;
                }
                long end = System.currentTimeMillis();
                // job batch size always is 1 when request is
                // describe or stream prediction
                if (j.getCmd() == WorkerCommands.DESCRIBE
                        || j.getCmd() == WorkerCommands.STREAMPREDICT) {
                    // Add the job back into the jobsQueue
                    jobsQueue.addFirst(j);
                    break;
                }
                maxDelay -= end - begin;
                begin = end;
                if (j.getPayload().getClientExpireTS() > System.currentTimeMillis()) {
                    jobsRepo.put(j.getJobId(), j);
                } else {
                    logger.warn(
                            "Drop inference request {} due to client timeout",
                            j.getPayload().getRequestId());
                }
                if (maxDelay <= 0) {
                    break;
                }
            }
            logger.trace("sending jobs, size: {}", jobsRepo.size());
        } finally {
            if (lock.isHeldByCurrentThread()) {
                lock.unlock();
            }
        }
    }

    public int getJobQueueRemainingCapacity() {
        LinkedBlockingDeque<Job> jobsQueue = jobsDb.get(DEFAULT_DATA_QUEUE);
        if (jobsQueue != null) {
            return jobsQueue.remainingCapacity();
        }
        return 0;
    }

    public int getPendingRequestsInJobQueue() {
        LinkedBlockingDeque<Job> jobsQueue = jobsDb.get(DEFAULT_DATA_QUEUE);
        if (jobsQueue != null) {
            return jobsQueue.size();
        }
        return 0;
    }

    public int incrFailedInfReqs() {
        return failedInfReqs.incrementAndGet();
    }

    public void resetFailedInfReqs() {
        failedInfReqs.set(0);
    }

    public int getResponseTimeout() {
        return ConfigManager.getInstance().isDebug() ? Integer.MAX_VALUE : responseTimeout;
    }

    public void setResponseTimeout(int responseTimeout) {
        this.responseTimeout = responseTimeout;
    }

    public List<Integer> getDeviceIds() {
        return this.deviceIds;
    }

    public void setDeviceIds(List<Integer> deviceIds) {
        Collections.copy(this.deviceIds, deviceIds);
    }

    public int getParallelLevel() {
        return this.parallelLevel;
    }

    public ModelConfig.ParallelType getParallelType() {
        return this.parallelType;
    }

    public ModelConfig.DeviceType getDeviceType() {
        return this.deviceType;
    }

    public int getNumCores() {
        return this.numCores;
    }

    public AtomicInteger getGpuCounter() {
        return gpuCounter;
    }

    public boolean isHasCfgDeviceIds() {
        return hasCfgDeviceIds;
    }

    public long getMaxRetryTimeoutInMill() {
        return maxRetryTimeoutInMill;
    }

    public void setMaxRetryTimeoutInMill(long maxRetryTimeoutInMill) {
        this.maxRetryTimeoutInMill = maxRetryTimeoutInMill;
    }

    public long getClientTimeoutInMills() {
        return clientTimeoutInMills;
    }

    public void setClientTimeoutInMills(long clientTimeoutInMills) {
        this.clientTimeoutInMills = clientTimeoutInMills;
    }

    public boolean isUseJobTicket() {
        return useJobTicket;
    }

    public int incNumJobTickets() {
        return this.numJobTickets.incrementAndGet();
    }

    public int decNumJobTickets() {
        return this.numJobTickets.decrementAndGet();
    }

    public synchronized boolean getJobTickets() {
        if (this.numJobTickets.get() == 0) {
            return false;
        }

        this.numJobTickets.decrementAndGet();
        return true;
    }

    public long getSequenceMaxIdleMSec() {
        return sequenceMaxIdleMSec;
    }

    public void setSequenceMaxIdleMSec(long sequenceMaxIdleMSec) {
        this.sequenceMaxIdleMSec = sequenceMaxIdleMSec;
    }

    public boolean isStateful() {
        return stateful;
    }

    public int getMaxSequenceJobQueueSize() {
        return maxSequenceJobQueueSize;
    }

    public int getMaxNumSequence() {
        int maxCapacity = minWorkers * batchSize;
        if (maxNumSequence == 0) {
            maxNumSequence = 1;
        } else if (maxNumSequence > maxCapacity) {
            logger.warn(
                    "maxNumSequence: {} exceeds the capacity, reset to {}",
                    maxNumSequence,
                    maxCapacity);
            maxNumSequence = maxCapacity;
        }
        return maxNumSequence;
    }

    public LinkedBlockingDeque<String> getPendingJobGroups() {
        return pendingJobGroups;
    }

    public JobGroup getJobGroup(String groupId) {
        return jobGroups.get(groupId);
    }

    public void removeJobGroup(String groupId) {
        jobGroups.remove(groupId);
    }

    public boolean isContinuousBatching() {
        return continuousBatching;
    }
}<|MERGE_RESOLUTION|>--- conflicted
+++ resolved
@@ -333,11 +333,7 @@
         return false;
     }
 
-<<<<<<< HEAD
-    public void pollInferJob(Map<String, Job> jobsRepo) throws InterruptedException {
-=======
     public void pollInferJob(Map<String, Job> jobsRepo, int batchSize) throws InterruptedException {
->>>>>>> f10a0714
         LinkedBlockingDeque<Job> jobsQueue;
         try {
             if (isUseJobTicket()) {
@@ -345,21 +341,6 @@
             }
             lock.lockInterruptibly();
             long maxDelay = maxBatchDelay;
-<<<<<<< HEAD
-            jobsQueue = jobsDb.get(DEFAULT_DATA_QUEUE);
-
-            Job j = jobsQueue.poll(Long.MAX_VALUE, TimeUnit.MILLISECONDS);
-            logger.trace("get first job: {}", Objects.requireNonNull(j).getJobId());
-
-            jobsRepo.put(j.getJobId(), j);
-            // batch size always is 1 for describe request job
-            if (j.getCmd() == WorkerCommands.DESCRIBE) {
-                return;
-            }
-            long begin = System.currentTimeMillis();
-            for (int i = 0; i < batchSize - 1; ++i) {
-                j = jobsQueue.poll(maxDelay, TimeUnit.MILLISECONDS);
-=======
             boolean pollNoWait = jobsRepo.isEmpty() ? false : true;
             jobsQueue = jobsDb.get(DEFAULT_DATA_QUEUE);
 
@@ -388,7 +369,7 @@
                 } else {
                     j = jobsQueue.poll(maxDelay, TimeUnit.MILLISECONDS);
                 }
->>>>>>> f10a0714
+
                 if (j == null) {
                     break;
                 }

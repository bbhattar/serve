package org.pytorch.serve.job;

import java.util.Map;
import org.pytorch.serve.util.messages.RequestInput;
import org.pytorch.serve.util.messages.WorkerCommands;

public abstract class Job {

    private String modelName;
    private String modelVersion;
    private WorkerCommands cmd; // Else its data msg or inf requests
    private RequestInput input;
    private long begin;
    private long scheduled;

    public Job(String modelName, String version, WorkerCommands cmd, RequestInput input) {
        this.modelName = modelName;
        this.cmd = cmd;
        this.input = input;
        this.modelVersion = version;
        begin = System.nanoTime();
        scheduled = begin;

        switch (cmd) {
            case STREAMPREDICT:
                input.updateHeaders(RequestInput.TS_STREAM_NEXT, "true");
                break;
            case STREAMPREDICT2:
                input.updateHeaders(RequestInput.TS_STREAM_NEXT, "true");
                input.updateHeaders(RequestInput.TS_REQUEST_SEQUENCE_ID, input.getSequenceId());
                break;
            default:
                break;
        }

        if (cmd == WorkerCommands.STREAMPREDICT2) {
            input.updateHeaders(RequestInput.TS_REQUEST_SEQUENCE_ID, input.getSequenceId());
        }
    }

    public String getJobId() {
        return input.getRequestId();
    }

    public String getModelName() {
        return modelName;
    }

    public String getModelVersion() {
        return modelVersion;
    }

    public WorkerCommands getCmd() {
        return cmd;
    }

    public boolean isControlCmd() {
        switch (cmd) {
            case PREDICT:
            case STREAMPREDICT:
<<<<<<< HEAD
            case STREAMPREDICT2:
=======
>>>>>>> f10a0714
            case DESCRIBE:
                return false;
            default:
                return true;
        }
    }

    public RequestInput getPayload() {
        return input;
    }

    public void setScheduled() {
        scheduled = System.nanoTime();
    }

    public long getBegin() {
        return begin;
    }

    public long getScheduled() {
        return scheduled;
    }

    public abstract void response(
            byte[] body,
            CharSequence contentType,
            int statusCode,
            String statusPhrase,
            Map<String, String> responseHeaders);

    public abstract void sendError(int status, String error);

<<<<<<< HEAD
    public String getGroupId() {
        if (input != null && input.getSequenceId() != null) {
            return input.getSequenceId();
        }
        return null;
    }
=======
    public abstract boolean isOpen();
>>>>>>> f10a0714
}<|MERGE_RESOLUTION|>--- conflicted
+++ resolved
@@ -58,10 +58,7 @@
         switch (cmd) {
             case PREDICT:
             case STREAMPREDICT:
-<<<<<<< HEAD
             case STREAMPREDICT2:
-=======
->>>>>>> f10a0714
             case DESCRIBE:
                 return false;
             default:
@@ -94,14 +91,12 @@
 
     public abstract void sendError(int status, String error);
 
-<<<<<<< HEAD
     public String getGroupId() {
         if (input != null && input.getSequenceId() != null) {
             return input.getSequenceId();
         }
         return null;
     }
-=======
+
     public abstract boolean isOpen();
->>>>>>> f10a0714
 }
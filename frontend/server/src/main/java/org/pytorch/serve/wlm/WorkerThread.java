--- conflicted
+++ resolved
@@ -184,8 +184,7 @@
                 req = aggregator.getRequest(workerId, state);
 
                 long wtStartTime = System.currentTimeMillis();
-<<<<<<< HEAD
-                logger.info("Flushing req. to backend at: " + wtStartTime);
+                logger.info("Flushing req.cmd {} to backend at: {}", req.getCommand(), wtStartTime);
                 int repeats =
                         (req.getCommand() == WorkerCommands.LOAD)
                                         || (req.getCommand() == WorkerCommands.PREDICT
@@ -198,25 +197,6 @@
                     backendChannel.get(i).writeAndFlush(req).sync();
                 }
 
-                ModelWorkerResponse reply = null;
-                long begin = System.currentTimeMillis();
-                for (int i = 0; i < repeats; i++) {
-                    reply = replies.poll(responseTimeout, TimeUnit.SECONDS);
-                }
-
-                long duration = System.currentTimeMillis() - begin;
-                logger.info("Backend response time: {}", duration);
-
-                if (reply != null) {
-                    aggregator.sendResponse(reply);
-                } else if (req.getCommand() != WorkerCommands.DESCRIBE) {
-                    int val = model.incrFailedInfReqs();
-                    logger.error("Number or consecutive unsuccessful inference {}", val);
-                    throw new WorkerInitializationException(
-                            "Backend worker did not respond in given time");
-=======
-                logger.info("Flushing req.cmd {} to backend at: {}", req.getCommand(), wtStartTime);
-                backendChannel.writeAndFlush(req).sync();
                 boolean isStreaming =
                         req.getCommand() == WorkerCommands.STREAMPREDICT ? true : false;
                 ModelWorkerResponse reply = null;
@@ -224,7 +204,9 @@
                 long begin = System.currentTimeMillis();
 
                 if (!isStreaming) {
-                    reply = replies.poll(responseTimeout, TimeUnit.SECONDS);
+                    for (int i = 0; i < repeats; i++) {
+                        reply = replies.poll(responseTimeout, TimeUnit.SECONDS);
+                    }
 
                     duration = System.currentTimeMillis() - begin;
                     logger.info("Backend response time: {}", duration);
@@ -241,7 +223,9 @@
                     ModelInferenceRequest inferReq = (ModelInferenceRequest) req;
                     boolean streamNext = true;
                     while (streamNext) {
-                        reply = replies.poll(responseTimeout, TimeUnit.SECONDS);
+                        for (int i = 0; i < repeats; i++) {
+                            reply = replies.poll(responseTimeout, TimeUnit.SECONDS);
+                        }
                         if (reply.getPredictions()
                                 .get(0)
                                 .getHeaders()
@@ -255,7 +239,6 @@
                             aggregator.sendResponse(reply);
                         }
                     }
->>>>>>> d0510ba4
                 }
 
                 switch (req.getCommand()) {

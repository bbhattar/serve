--- conflicted
+++ resolved
@@ -198,19 +198,8 @@
                 long wtStartTime = System.currentTimeMillis();
                 logger.info("Flushing req.cmd {} to backend at: {}", workerCmd, wtStartTime);
                 int repeats =
-<<<<<<< HEAD
                         isLoadRequest(workerCmd) || isTensorParallelRequest(workerCmd)
-                                ? model.getParallelLevel()
-=======
-                        (req.getCommand() == WorkerCommands.LOAD)
-                                        || ((req.getCommand() == WorkerCommands.PREDICT
-                                                        || req.getCommand()
-                                                                == WorkerCommands.STREAMPREDICT)
-                                                && model.getParallelLevel() > 0
-                                                && model.getParallelType()
-                                                        != ModelConfig.ParallelType.PP)
                                 ? model.getParallelLevel() > 0 ? model.getParallelLevel() : 1
->>>>>>> 447f3ef2
                                 : 1;
                 List<CompletableFuture<Void>> futureRequests = new ArrayList<>(repeats);
                 for (int i = 0; backendChannel.size() > 0 && i < repeats; i++) {

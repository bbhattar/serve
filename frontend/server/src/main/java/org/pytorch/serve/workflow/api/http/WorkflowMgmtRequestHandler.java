--- conflicted
+++ resolved
@@ -18,15 +18,11 @@
 import org.pytorch.serve.archive.DownloadArchiveException;
 import org.pytorch.serve.archive.model.ModelException;
 import org.pytorch.serve.ensemble.WorkFlow;
-<<<<<<< HEAD
-import org.pytorch.serve.http.*;
-=======
 import org.pytorch.serve.http.ConflictStatusException;
 import org.pytorch.serve.http.HttpRequestHandlerChain;
 import org.pytorch.serve.http.MethodNotAllowedException;
 import org.pytorch.serve.http.ResourceNotFoundException;
 import org.pytorch.serve.http.StatusResponse;
->>>>>>> b70d7cb1
 import org.pytorch.serve.util.JsonUtils;
 import org.pytorch.serve.util.NettyUtils;
 import org.pytorch.serve.workflow.WorkflowManager;
@@ -140,16 +136,11 @@
                                     registerWFRequest.getWorkflowUrl(),
                                     registerWFRequest.getResponseTimeout(),
                                     true);
-<<<<<<< HEAD
-        } catch (InterruptedException | ExecutionException | IOException | ConflictStatusException e) {
-            status.setHttpResponseCode(HttpURLConnection.HTTP_INTERNAL_ERROR);
-=======
         } catch (InterruptedException
                 | ExecutionException
                 | IOException
                 | ConflictStatusException e) {
-            status.setHttpResponseCode(HttpResponseStatus.INTERNAL_SERVER_ERROR.code());
->>>>>>> b70d7cb1
+            status.setHttpResponseCode(HttpURLConnection.HTTP_INTERNAL_ERROR);
             status.setStatus("Error while registering workflow. Details: " + e.getMessage());
             status.setE(e);
         } finally {
@@ -179,8 +170,8 @@
 
     private void sendResponse(ChannelHandlerContext ctx, StatusResponse statusResponse) {
         if (statusResponse != null) {
-            if (statusResponse.getHttpResponseCode() >= 200
-                    && statusResponse.getHttpResponseCode() < 300) {
+            if (statusResponse.getHttpResponseCode() >= HttpURLConnection.HTTP_OK
+                    && statusResponse.getHttpResponseCode() < HttpURLConnection.HTTP_MULT_CHOICE) {
                 NettyUtils.sendJsonResponse(ctx, statusResponse);
             } else {
                 // Re-map HTTPURLConnections HTTP_ENTITY_TOO_LARGE to Netty's INSUFFICIENT_STORAGE
@@ -188,7 +179,9 @@
                 NettyUtils.sendError(
                         ctx,
                         HttpResponseStatus.valueOf(
-                                httpResponseStatus == 413 ? 507 : httpResponseStatus),
+                                httpResponseStatus == HttpURLConnection.HTTP_ENTITY_TOO_LARGE
+                                        ? 507
+                                        : httpResponseStatus),
                         statusResponse.getE());
             }
         }

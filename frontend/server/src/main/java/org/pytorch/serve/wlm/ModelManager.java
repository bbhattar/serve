--- conflicted
+++ resolved
@@ -218,16 +218,11 @@
         modelsNameMap.putIfAbsent(model.getModelName(), modelVersionRef);
     }
 
-<<<<<<< HEAD
     public int unregisterModel(String modelName, String versionId) {
-=======
-    public HttpResponseStatus unregisterModel(String modelName, String versionId) {
         return unregisterModel(modelName, versionId, false);
     }
 
-    public HttpResponseStatus unregisterModel(
-            String modelName, String versionId, boolean isCleanUp) {
->>>>>>> 40f42589
+    public int unregisterModel(String modelName, String versionId, boolean isCleanUp) {
         ModelVersionedRefs vmodel = modelsNameMap.get(modelName);
         if (vmodel == null) {
             logger.warn("Model not found: " + modelName);
@@ -245,12 +240,7 @@
             model = vmodel.removeVersionModel(versionId);
             model.setMinWorkers(0);
             model.setMaxWorkers(0);
-<<<<<<< HEAD
-            CompletableFuture<Integer> futureStatus = wlm.modelChanged(model, false);
-=======
-            CompletableFuture<HttpResponseStatus> futureStatus =
-                    wlm.modelChanged(model, false, isCleanUp);
->>>>>>> 40f42589
+            CompletableFuture<Integer> futureStatus = wlm.modelChanged(model, false, isCleanUp);
             httpResponseStatus = futureStatus.get();
 
             // Only continue cleaning if resource cleaning succeeded
@@ -310,18 +300,13 @@
                 false);
     }
 
-<<<<<<< HEAD
     public CompletableFuture<Integer> updateModel(
-            String modelName, String versionId, int minWorkers, int maxWorkers, boolean isStartup)
-=======
-    public CompletableFuture<HttpResponseStatus> updateModel(
             String modelName,
             String versionId,
             int minWorkers,
             int maxWorkers,
             boolean isStartup,
             boolean isCleanUp)
->>>>>>> 40f42589
             throws ModelVersionNotFoundException {
         Model model = getVersionModel(modelName, versionId);
 

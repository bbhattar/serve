--- conflicted
+++ resolved
@@ -302,10 +302,9 @@
             boolean isWorkflowModel) {
         Model model = new Model(archive, configManager.getJobQueueSize());
 
-<<<<<<< HEAD
+
         logger.info("createModel input batchSize={}", batchSize);
-=======
->>>>>>> ed47cc63
+
         if (batchSize == -1 * RegisterModelRequest.DEFAULT_BATCH_SIZE) {
             if (archive.getModelConfig() != null) {
                 int marBatchSize = archive.getModelConfig().getBatchSize();
